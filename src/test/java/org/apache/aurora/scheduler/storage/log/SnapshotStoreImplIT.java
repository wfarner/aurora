/**
 * Licensed under the Apache License, Version 2.0 (the "License");
 * you may not use this file except in compliance with the License.
 * You may obtain a copy of the License at
 *
 *     http://www.apache.org/licenses/LICENSE-2.0
 *
 * Unless required by applicable law or agreed to in writing, software
 * distributed under the License is distributed on an "AS IS" BASIS,
 * WITHOUT WARRANTIES OR CONDITIONS OF ANY KIND, either express or implied.
 * See the License for the specific language governing permissions and
 * limitations under the License.
 */
package org.apache.aurora.scheduler.storage.log;

import java.util.Map;

import com.google.common.collect.ImmutableList;
import com.google.common.collect.ImmutableMap;
import com.google.common.collect.ImmutableSet;

import org.apache.aurora.common.stats.Stats;
import org.apache.aurora.common.util.testing.FakeBuildInfo;
import org.apache.aurora.common.util.testing.FakeClock;
import org.apache.aurora.gen.Attribute;
import org.apache.aurora.gen.CronCollisionPolicy;
import org.apache.aurora.gen.HostAttributes;
import org.apache.aurora.gen.Identity;
import org.apache.aurora.gen.InstanceTaskConfig;
import org.apache.aurora.gen.JobConfiguration;
import org.apache.aurora.gen.JobInstanceUpdateEvent;
import org.apache.aurora.gen.JobKey;
import org.apache.aurora.gen.JobUpdate;
import org.apache.aurora.gen.JobUpdateAction;
import org.apache.aurora.gen.JobUpdateDetails;
import org.apache.aurora.gen.JobUpdateEvent;
import org.apache.aurora.gen.JobUpdateInstructions;
import org.apache.aurora.gen.JobUpdateKey;
import org.apache.aurora.gen.JobUpdateSettings;
import org.apache.aurora.gen.JobUpdateState;
import org.apache.aurora.gen.JobUpdateStatus;
import org.apache.aurora.gen.JobUpdateSummary;
import org.apache.aurora.gen.MaintenanceMode;
import org.apache.aurora.gen.Range;
import org.apache.aurora.gen.storage.QuotaConfiguration;
import org.apache.aurora.gen.storage.SchedulerMetadata;
import org.apache.aurora.gen.storage.Snapshot;
import org.apache.aurora.gen.storage.StoredCronJob;
import org.apache.aurora.gen.storage.StoredJobUpdateDetails;
import org.apache.aurora.scheduler.base.JobKeys;
import org.apache.aurora.scheduler.base.TaskTestUtil;
import org.apache.aurora.scheduler.resources.ResourceBag;
import org.apache.aurora.scheduler.storage.Storage;
import org.apache.aurora.scheduler.storage.Storage.MutateWork.NoResult;
import org.apache.aurora.scheduler.storage.durability.Loader;
<<<<<<< HEAD
=======
import org.apache.aurora.scheduler.storage.durability.Persistence.Edit;
>>>>>>> 3a497c20
import org.apache.aurora.scheduler.storage.durability.ThriftBackfill;
import org.apache.aurora.scheduler.storage.entities.IHostAttributes;
import org.apache.aurora.scheduler.storage.entities.IJobConfiguration;
import org.apache.aurora.scheduler.storage.entities.IJobKey;
import org.apache.aurora.scheduler.storage.entities.IJobUpdateDetails;
import org.apache.aurora.scheduler.storage.entities.IJobUpdateKey;
import org.apache.aurora.scheduler.storage.entities.IResourceAggregate;
import org.apache.aurora.scheduler.storage.entities.IScheduledTask;
import org.apache.aurora.scheduler.storage.entities.ITaskConfig;
import org.apache.aurora.scheduler.storage.mem.MemStorageModule;
import org.junit.Test;

import static org.apache.aurora.common.util.testing.FakeBuildInfo.generateBuildInfo;
import static org.apache.aurora.scheduler.base.TaskTestUtil.THRIFT_BACKFILL;
import static org.apache.aurora.scheduler.resources.ResourceManager.aggregateFromBag;
import static org.apache.aurora.scheduler.storage.log.SnapshotStoreImpl.SNAPSHOT_RESTORE;
import static org.apache.aurora.scheduler.storage.log.SnapshotStoreImpl.SNAPSHOT_SAVE;
import static org.junit.Assert.assertEquals;
import static org.junit.Assert.assertNotNull;

public class SnapshotStoreImplIT {

  private static final long NOW = 10335463456L;
  private static final IJobKey JOB_KEY = JobKeys.from("role", "env", "job");

  private Storage storage;
  private SnapshotStoreImpl snapshotter;

  private void setUpStore() {
    storage = MemStorageModule.newEmptyStorage();
    FakeClock clock = new FakeClock();
    clock.setNowMillis(NOW);
    snapshotter = new SnapshotStoreImpl(generateBuildInfo(), clock);
    Stats.flush();
  }

  @Test
  public void testBackfill() {
    setUpStore();
    storage.write((NoResult.Quiet) stores ->
<<<<<<< HEAD
        Loader.load(stores, THRIFT_BACKFILL, snapshotter.asStream(makeNonBackfilled())));
=======
        Loader.load(
            stores,
            THRIFT_BACKFILL,
            snapshotter.asStream(makeNonBackfilled()).map(Edit::op)));
>>>>>>> 3a497c20

    assertEquals(expected(), storage.write(snapshotter::from));
    assertSnapshotRestoreStats(1L);
    assertSnapshotSaveStats(1L);
  }

  private static final IScheduledTask TASK = TaskTestUtil.makeTask("id", JOB_KEY);
  private static final ITaskConfig TASK_CONFIG = TaskTestUtil.makeConfig(JOB_KEY);
  private static final IJobConfiguration CRON_JOB = IJobConfiguration.build(new JobConfiguration()
      .setKey(new JobKey("owner", "env", "name"))
      .setOwner(new Identity("user"))
      .setCronSchedule("* * * * *")
      .setCronCollisionPolicy(CronCollisionPolicy.KILL_EXISTING)
      .setInstanceCount(1)
      .setTaskConfig(TASK_CONFIG.newBuilder()));
  private static final String ROLE = "role";
  private static final IResourceAggregate QUOTA =
      ThriftBackfill.backfillResourceAggregate(aggregateFromBag(ResourceBag.LARGE).newBuilder());
  private static final IHostAttributes ATTRIBUTES = IHostAttributes.build(
      new HostAttributes("host", ImmutableSet.of(new Attribute("attr", ImmutableSet.of("value"))))
          .setMode(MaintenanceMode.NONE)
          .setSlaveId("slave id"));
  private static final String FRAMEWORK_ID = "framework_id";
  private static final Map<String, String> METADATA = ImmutableMap.of(
          FakeBuildInfo.DATE, FakeBuildInfo.DATE,
          FakeBuildInfo.GIT_REVISION, FakeBuildInfo.GIT_REVISION,
          FakeBuildInfo.GIT_TAG, FakeBuildInfo.GIT_TAG);
  private static final IJobUpdateKey UPDATE_ID =
      IJobUpdateKey.build(new JobUpdateKey(JOB_KEY.newBuilder(), "updateId1"));
  private static final IJobUpdateDetails UPDATE = IJobUpdateDetails.build(new JobUpdateDetails()
      .setUpdate(new JobUpdate()
          .setInstructions(new JobUpdateInstructions()
              .setDesiredState(new InstanceTaskConfig()
                  .setTask(TASK_CONFIG.newBuilder())
                  .setInstances(ImmutableSet.of(new Range(0, 7))))
              .setInitialState(ImmutableSet.of(
                  new InstanceTaskConfig()
                      .setInstances(ImmutableSet.of(new Range(0, 1)))
                      .setTask(TASK_CONFIG.newBuilder())))
              .setSettings(new JobUpdateSettings()
                  .setBlockIfNoPulsesAfterMs(500)
                  .setUpdateGroupSize(1)
                  .setMaxPerInstanceFailures(1)
                  .setMaxFailedInstances(1)
                  .setMinWaitInInstanceRunningMs(200)
                  .setRollbackOnFailure(true)
                  .setWaitForBatchCompletion(true)
                  .setUpdateOnlyTheseInstances(ImmutableSet.of(new Range(0, 0)))))
          .setSummary(new JobUpdateSummary()
              .setState(new JobUpdateState().setStatus(JobUpdateStatus.ERROR))
              .setUser("user")
              .setKey(UPDATE_ID.newBuilder())))
      .setUpdateEvents(ImmutableList.of(new JobUpdateEvent()
          .setUser("user")
          .setMessage("message")
          .setStatus(JobUpdateStatus.ERROR)))
      .setInstanceEvents(ImmutableList.of(new JobInstanceUpdateEvent()
          .setAction(JobUpdateAction.INSTANCE_UPDATED))));

  private Snapshot expected() {
    return new Snapshot()
        .setTimestamp(NOW)
        .setTasks(ImmutableSet.of(TASK.newBuilder()))
        .setQuotaConfigurations(ImmutableSet.of(new QuotaConfiguration(ROLE, QUOTA.newBuilder())))
        .setHostAttributes(ImmutableSet.of(ATTRIBUTES.newBuilder()))
        .setCronJobs(ImmutableSet.of(new StoredCronJob(CRON_JOB.newBuilder())))
        .setSchedulerMetadata(new SchedulerMetadata(FRAMEWORK_ID, METADATA))
        .setJobUpdateDetails(ImmutableSet.of(
            new StoredJobUpdateDetails().setDetails(UPDATE.newBuilder())));
  }

  private Snapshot makeNonBackfilled() {
    return expected();
  }

  private void assertSnapshotSaveStats(long count) {
    for (String stat : snapshotter.snapshotFieldNames()) {
      assertEquals(count, Stats.getVariable(SNAPSHOT_SAVE + stat + "_events").read());
      assertNotNull(Stats.getVariable(SNAPSHOT_SAVE + stat + "_nanos_total"));
    }
  }

  private void assertSnapshotRestoreStats(long count) {
    for (String stat : snapshotter.snapshotFieldNames()) {
      assertEquals(count, Stats.getVariable(SNAPSHOT_RESTORE + stat + "_events").read());
      assertNotNull(Stats.getVariable(SNAPSHOT_RESTORE + stat + "_nanos_total"));
    }
  }
}<|MERGE_RESOLUTION|>--- conflicted
+++ resolved
@@ -53,10 +53,7 @@
 import org.apache.aurora.scheduler.storage.Storage;
 import org.apache.aurora.scheduler.storage.Storage.MutateWork.NoResult;
 import org.apache.aurora.scheduler.storage.durability.Loader;
-<<<<<<< HEAD
-=======
 import org.apache.aurora.scheduler.storage.durability.Persistence.Edit;
->>>>>>> 3a497c20
 import org.apache.aurora.scheduler.storage.durability.ThriftBackfill;
 import org.apache.aurora.scheduler.storage.entities.IHostAttributes;
 import org.apache.aurora.scheduler.storage.entities.IJobConfiguration;
@@ -97,14 +94,10 @@
   public void testBackfill() {
     setUpStore();
     storage.write((NoResult.Quiet) stores ->
-<<<<<<< HEAD
-        Loader.load(stores, THRIFT_BACKFILL, snapshotter.asStream(makeNonBackfilled())));
-=======
         Loader.load(
             stores,
             THRIFT_BACKFILL,
             snapshotter.asStream(makeNonBackfilled()).map(Edit::op)));
->>>>>>> 3a497c20
 
     assertEquals(expected(), storage.write(snapshotter::from));
     assertSnapshotRestoreStats(1L);
