--- conflicted
+++ resolved
@@ -88,7 +88,6 @@
 import org.apache.aurora.scheduler.storage.Storage.MutateWork;
 import org.apache.aurora.scheduler.storage.Storage.MutateWork.NoResult;
 import org.apache.aurora.scheduler.storage.Storage.MutateWork.NoResult.Quiet;
-<<<<<<< HEAD
 import org.apache.aurora.gen.HostAttributes;
 import org.apache.aurora.gen.JobConfiguration;
 import org.apache.aurora.gen.JobInstanceUpdateEvent;
@@ -100,17 +99,6 @@
 import org.apache.aurora.gen.LockKey;
 import org.apache.aurora.gen.ResourceAggregate;
 import org.apache.aurora.gen.ScheduledTask;
-=======
-import org.apache.aurora.scheduler.storage.entities.IHostAttributes;
-import org.apache.aurora.scheduler.storage.entities.IJobConfiguration;
-import org.apache.aurora.scheduler.storage.entities.IJobInstanceUpdateEvent;
-import org.apache.aurora.scheduler.storage.entities.IJobKey;
-import org.apache.aurora.scheduler.storage.entities.IJobUpdate;
-import org.apache.aurora.scheduler.storage.entities.IJobUpdateEvent;
-import org.apache.aurora.scheduler.storage.entities.IJobUpdateKey;
-import org.apache.aurora.scheduler.storage.entities.IResourceAggregate;
-import org.apache.aurora.scheduler.storage.entities.IScheduledTask;
->>>>>>> 46b1112e
 import org.apache.aurora.scheduler.storage.log.LogStorage.SchedulingService;
 import org.apache.aurora.scheduler.storage.log.SnapshotDeduplicator.SnapshotDeduplicatorImpl;
 import org.apache.aurora.scheduler.storage.log.testing.LogOpMatcher;
@@ -334,17 +322,6 @@
     expect(storageUtil.attributeStore.saveHostAttributes(
         IHostAttributes.build(hostAttributes2.getHostAttributes()))).andReturn(true);
 
-<<<<<<< HEAD
-    SaveLock saveLock = new SaveLock(new Lock().setKey(LockKey.job(JOB_KEY.newBuilder())));
-    builder.add(createTransaction(Op.saveLock(saveLock)));
-    storageUtil.lockStore.saveLock(ILock.build(saveLock.getLock()));
-
-    RemoveLock removeLock = new RemoveLock(LockKey.job(JOB_KEY.newBuilder()));
-    builder.add(createTransaction(Op.removeLock(removeLock)));
-    storageUtil.lockStore.removeLock(LockKey.build(removeLock.getLockKey()));
-
-=======
->>>>>>> 46b1112e
     JobUpdate actualUpdate = new JobUpdate()
         .setSummary(new JobUpdateSummary().setKey(UPDATE_ID.newBuilder()))
         .setInstructions(new JobUpdateInstructions()
@@ -357,13 +334,8 @@
         .forEach(e -> e.setTask(makeConfig(JOB_KEY).newBuilder()));
     SaveJobUpdate saveUpdate = new SaveJobUpdate().setJobUpdate(actualUpdate);
     builder.add(createTransaction(Op.saveJobUpdate(saveUpdate)));
-<<<<<<< HEAD
     storageUtil.jobUpdateStore.saveJobUpdate(
-        JobUpdate.build(expectedUpdate),
-        Optional.of(saveUpdate.getLockToken()));
-=======
-    storageUtil.jobUpdateStore.saveJobUpdate(IJobUpdate.build(expectedUpdate));
->>>>>>> 46b1112e
+        JobUpdate.build(expectedUpdate));
 
     SaveJobUpdateEvent saveUpdateEvent =
         new SaveJobUpdateEvent(new JobUpdateEvent(), UPDATE_ID.newBuilder());
@@ -759,51 +731,6 @@
   }
 
   @Test
-<<<<<<< HEAD
-  public void testSaveLock() throws Exception {
-    ILock lock = ILock.build(new Lock()
-        .setKey(LockKey.job(JOB_KEY.newBuilder()))
-        .setToken("testLockId")
-        .setUser("testUser")
-        .setTimestampMs(12345L));
-    new AbstractMutationFixture() {
-      @Override
-      protected void setupExpectations() throws Exception {
-        storageUtil.expectWrite();
-        storageUtil.lockStore.saveLock(lock);
-        streamMatcher.expectTransaction(Op.saveLock(new SaveLock(lock.newBuilder())))
-            .andReturn(position);
-      }
-
-      @Override
-      protected void performMutations(MutableStoreProvider storeProvider) {
-        storeProvider.getLockStore().saveLock(lock);
-      }
-    }.run();
-  }
-
-  @Test
-  public void testRemoveLock() throws Exception {
-    LockKey lockKey = ILockKey.build(LockKey.job(JOB_KEY.newBuilder()));
-    new AbstractMutationFixture() {
-      @Override
-      protected void setupExpectations() throws Exception {
-        storageUtil.expectWrite();
-        storageUtil.lockStore.removeLock(lockKey);
-        streamMatcher.expectTransaction(Op.removeLock(new RemoveLock(lockKey.newBuilder())))
-            .andReturn(position);
-      }
-
-      @Override
-      protected void performMutations(MutableStoreProvider storeProvider) {
-        storeProvider.getLockStore().removeLock(lockKey);
-      }
-    }.run();
-  }
-
-  @Test
-=======
->>>>>>> 46b1112e
   public void testSaveHostAttributes() throws Exception {
     String host = "hostname";
     Set<Attribute> attributes =
@@ -851,22 +778,8 @@
   }
 
   @Test
-<<<<<<< HEAD
-  public void testSaveUpdateWithLockToken() throws Exception {
-    saveAndAssertJobUpdate(Optional.of("token"));
-  }
-
-  @Test
-  public void testSaveUpdateWithNullLockToken() throws Exception {
-    saveAndAssertJobUpdate(Optional.absent());
-  }
-
-  private void saveAndAssertJobUpdate(Optional<String> lockToken) throws Exception {
+  public void testSaveUpdate() throws Exception {
     JobUpdate update = IJobUpdate.build(new JobUpdate()
-=======
-  public void testSaveUpdate() throws Exception {
-    IJobUpdate update = IJobUpdate.build(new JobUpdate()
->>>>>>> 46b1112e
         .setSummary(new JobUpdateSummary()
             .setKey(UPDATE_ID.newBuilder())
             .setUser("user"))
