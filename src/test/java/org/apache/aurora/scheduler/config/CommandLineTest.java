--- conflicted
+++ resolved
@@ -171,14 +171,8 @@
     expected.updater.enableAffinity = true;
     expected.updater.affinityExpiration = TEST_TIME;
     expected.state.taskAssignerModules = ImmutableList.of(NoopModule.class);
-<<<<<<< HEAD
-    expected.logPersistence.shutdownGracePeriod = TEST_TIME;
     expected.logPersistence.snapshotInterval = TEST_TIME;
     expected.logPersistence.maxLogEntrySize = TEST_DATA;
-=======
-    expected.logStorage.snapshotInterval = TEST_TIME;
-    expected.logStorage.maxLogEntrySize = TEST_DATA;
->>>>>>> 80378720
     expected.backup.backupInterval = TEST_TIME;
     expected.backup.maxSavedBackups = 42;
     expected.backup.backupDir = new File("testing");
