/**
 * Licensed under the Apache License, Version 2.0 (the "License");
 * you may not use this file except in compliance with the License.
 * You may obtain a copy of the License at
 *
 *     http://www.apache.org/licenses/LICENSE-2.0
 *
 * Unless required by applicable law or agreed to in writing, software
 * distributed under the License is distributed on an "AS IS" BASIS,
 * WITHOUT WARRANTIES OR CONDITIONS OF ANY KIND, either express or implied.
 * See the License for the specific language governing permissions and
 * limitations under the License.
 */
package org.apache.aurora.scheduler.updater;

import java.util.Map;
import java.util.Set;
import java.util.concurrent.ScheduledExecutorService;

import com.google.common.base.Function;
import com.google.common.base.Optional;
import com.google.common.collect.ImmutableList;
import com.google.common.collect.ImmutableMap;
import com.google.common.collect.ImmutableMultimap;
import com.google.common.collect.ImmutableSet;
import com.google.common.collect.Iterables;
import com.google.common.collect.Maps;
import com.google.common.collect.Multimap;
import com.google.common.collect.Multimaps;
import com.google.common.collect.Ordering;
import com.google.common.eventbus.EventBus;
import com.google.common.primitives.Ints;
import com.google.inject.AbstractModule;
import com.google.inject.Guice;
import com.google.inject.Injector;

import org.apache.aurora.common.application.Lifecycle;
import org.apache.aurora.common.base.Command;
import org.apache.aurora.common.quantity.Amount;
import org.apache.aurora.common.quantity.Time;
import org.apache.aurora.common.stats.Stats;
import org.apache.aurora.common.stats.StatsProvider;
import org.apache.aurora.common.testing.easymock.EasyMockTest;
import org.apache.aurora.common.util.Clock;
import org.apache.aurora.common.util.TruncatedBinaryBackoff;
import org.apache.aurora.gen.InstanceTaskConfig;
import org.apache.aurora.gen.JobUpdate;
import org.apache.aurora.gen.JobUpdateAction;
import org.apache.aurora.gen.JobUpdateEvent;
import org.apache.aurora.gen.JobUpdateInstructions;
import org.apache.aurora.gen.JobUpdateKey;
import org.apache.aurora.gen.JobUpdatePulseStatus;
import org.apache.aurora.gen.JobUpdateSettings;
import org.apache.aurora.gen.JobUpdateState;
import org.apache.aurora.gen.JobUpdateStatus;
import org.apache.aurora.gen.JobUpdateSummary;
import org.apache.aurora.gen.Metadata;
import org.apache.aurora.gen.Range;
import org.apache.aurora.gen.ScheduleStatus;
import org.apache.aurora.gen.ScheduledTask;
import org.apache.aurora.gen.TaskConfig;
import org.apache.aurora.scheduler.SchedulerModule.TaskEventBatchWorker;
import org.apache.aurora.scheduler.TaskIdGenerator;
import org.apache.aurora.scheduler.TaskIdGenerator.TaskIdGeneratorImpl;
import org.apache.aurora.scheduler.base.JobKeys;
import org.apache.aurora.scheduler.base.Query;
import org.apache.aurora.scheduler.base.TaskTestUtil;
import org.apache.aurora.scheduler.base.Tasks;
import org.apache.aurora.scheduler.config.types.TimeAmount;
import org.apache.aurora.scheduler.events.EventSink;
import org.apache.aurora.scheduler.events.PubsubEvent;
import org.apache.aurora.scheduler.mesos.Driver;
import org.apache.aurora.scheduler.scheduling.RescheduleCalculator;
import org.apache.aurora.scheduler.scheduling.RescheduleCalculator.RescheduleCalculatorImpl;
import org.apache.aurora.scheduler.state.StateChangeResult;
import org.apache.aurora.scheduler.state.StateManager;
import org.apache.aurora.scheduler.state.StateManagerImpl;
import org.apache.aurora.scheduler.state.UUIDGenerator;
import org.apache.aurora.scheduler.state.UUIDGenerator.UUIDGeneratorImpl;
import org.apache.aurora.scheduler.storage.JobUpdateStore;
import org.apache.aurora.scheduler.storage.Storage;
<<<<<<< HEAD
import org.apache.aurora.scheduler.storage.db.DbModule;
import org.apache.aurora.gen.InstanceTaskConfig;
import org.apache.aurora.gen.JobInstanceUpdateEvent;
import org.apache.aurora.gen.JobKey;
import org.apache.aurora.gen.JobUpdate;
import org.apache.aurora.gen.JobUpdateDetails;
import org.apache.aurora.gen.JobUpdateEvent;
import org.apache.aurora.gen.JobUpdateKey;
import org.apache.aurora.gen.JobUpdateSummary;
import org.apache.aurora.gen.Lock;
import org.apache.aurora.gen.LockKey;
import org.apache.aurora.gen.ScheduledTask;
=======
import org.apache.aurora.scheduler.storage.entities.IInstanceTaskConfig;
import org.apache.aurora.scheduler.storage.entities.IJobInstanceUpdateEvent;
import org.apache.aurora.scheduler.storage.entities.IJobKey;
import org.apache.aurora.scheduler.storage.entities.IJobUpdate;
import org.apache.aurora.scheduler.storage.entities.IJobUpdateDetails;
import org.apache.aurora.scheduler.storage.entities.IJobUpdateEvent;
import org.apache.aurora.scheduler.storage.entities.IJobUpdateKey;
import org.apache.aurora.scheduler.storage.entities.IJobUpdateSummary;
import org.apache.aurora.scheduler.storage.entities.IScheduledTask;
import org.apache.aurora.scheduler.storage.entities.ITaskConfig;
>>>>>>> 46b1112e
import org.apache.aurora.scheduler.storage.mem.MemStorageModule;
import org.apache.aurora.scheduler.testing.FakeScheduledExecutor;
import org.apache.aurora.scheduler.testing.FakeStatsProvider;
import org.apache.aurora.scheduler.updater.JobUpdateController.AuditData;
import org.apache.aurora.scheduler.updater.StateEvaluator.Failure;
import org.easymock.EasyMock;
import org.easymock.IExpectationSetters;
import org.junit.After;
import org.junit.Before;
import org.junit.Test;

import static org.apache.aurora.gen.JobUpdateAction.INSTANCE_ROLLBACK_FAILED;
import static org.apache.aurora.gen.JobUpdateAction.INSTANCE_ROLLED_BACK;
import static org.apache.aurora.gen.JobUpdateAction.INSTANCE_ROLLING_BACK;
import static org.apache.aurora.gen.JobUpdateAction.INSTANCE_UPDATED;
import static org.apache.aurora.gen.JobUpdateAction.INSTANCE_UPDATE_FAILED;
import static org.apache.aurora.gen.JobUpdateAction.INSTANCE_UPDATING;
import static org.apache.aurora.gen.JobUpdateStatus.ABORTED;
import static org.apache.aurora.gen.JobUpdateStatus.ERROR;
import static org.apache.aurora.gen.JobUpdateStatus.ROLLED_BACK;
import static org.apache.aurora.gen.JobUpdateStatus.ROLLED_FORWARD;
import static org.apache.aurora.gen.JobUpdateStatus.ROLLING_BACK;
import static org.apache.aurora.gen.JobUpdateStatus.ROLLING_FORWARD;
import static org.apache.aurora.gen.JobUpdateStatus.ROLL_BACK_PAUSED;
import static org.apache.aurora.gen.JobUpdateStatus.ROLL_FORWARD_AWAITING_PULSE;
import static org.apache.aurora.gen.JobUpdateStatus.ROLL_FORWARD_PAUSED;
import static org.apache.aurora.gen.ScheduleStatus.ASSIGNED;
import static org.apache.aurora.gen.ScheduleStatus.FAILED;
import static org.apache.aurora.gen.ScheduleStatus.FINISHED;
import static org.apache.aurora.gen.ScheduleStatus.KILLED;
import static org.apache.aurora.gen.ScheduleStatus.RUNNING;
import static org.apache.aurora.gen.ScheduleStatus.STARTING;
import static org.apache.aurora.scheduler.storage.Storage.MutateWork.NoResult;
import static org.apache.aurora.scheduler.testing.BatchWorkerUtil.expectBatchExecute;
import static org.apache.aurora.scheduler.updater.UpdateFactory.UpdateFactoryImpl.expandInstanceIds;
import static org.easymock.EasyMock.expectLastCall;
import static org.junit.Assert.assertEquals;
import static org.junit.Assert.fail;

public class JobUpdaterIT extends EasyMockTest {

  private static final String USER = "user";
  private static final AuditData AUDIT = new AuditData(USER, Optional.of("message"));
  private static final JobKey JOB = JobKeys.from("role", "env", "job1");
  private static final JobUpdateKey UPDATE_ID =
      JobUpdateKey.build(new JobUpdateKey(JOB, "update_id"));
  private static final Amount<Long, Time> WATCH_TIMEOUT = Amount.of(2000L, Time.MILLISECONDS);
  private static final TimeAmount FLAPPING_THRESHOLD = new TimeAmount(1L, Time.MILLISECONDS);
  private static final Amount<Long, Time> ONE_DAY = Amount.of(1L, Time.DAYS);
  private static final Amount<Long, Time> ONE_HOUR = Amount.of(1L, Time.HOURS);
  private static final Amount<Long, Time> ONE_MINUTE = Amount.of(1L, Time.MINUTES);
  private static final TaskConfig OLD_CONFIG =
      setExecutorData(TaskTestUtil.makeConfig(JOB), "olddata");
  private static final TaskConfig NEW_CONFIG = setExecutorData(OLD_CONFIG, "newdata");
  private static final long PULSE_TIMEOUT_MS = 10000;
  private static final ImmutableSet<Metadata> METADATA = ImmutableSet.of(
      new Metadata("k1", "v1"), new Metadata("k2", "v2"));

  private FakeScheduledExecutor clock;
  private JobUpdateController updater;
  private Driver driver;
  private EventBus eventBus;
  private Storage storage;
  private StateManager stateManager;
  private JobUpdateEventSubscriber subscriber;
  private Command shutdownCommand;

  private static TaskConfig setExecutorData(TaskConfig task, String executorData) {
    TaskConfig builder = task;
    builder.getExecutorConfig().setData(executorData);
    return builder;
  }

  @Before
  public void setUp() throws Exception {
    // Avoid console spam due to stats registered multiple times.
    Stats.flush();
    ScheduledExecutorService executor = createMock(ScheduledExecutorService.class);
    clock = FakeScheduledExecutor.scheduleExecutor(executor);
    driver = createMock(Driver.class);
    shutdownCommand = createMock(Command.class);
    eventBus = new EventBus();
    TaskEventBatchWorker batchWorker = createMock(TaskEventBatchWorker.class);

    UpdaterModule.Options options = new UpdaterModule.Options();
    options.enableAffinity = true;

    Injector injector = Guice.createInjector(
        new UpdaterModule(executor, options),
        new MemStorageModule(),
        new AbstractModule() {
          @Override
          protected void configure() {
            bind(StatsProvider.class).toInstance(new FakeStatsProvider());
            bind(Clock.class).toInstance(clock);
            bind(StateManager.class).to(StateManagerImpl.class);
            bind(Driver.class).toInstance(driver);
            bind(TaskIdGenerator.class).to(TaskIdGeneratorImpl.class);
            bind(RescheduleCalculator.class).to(RescheduleCalculatorImpl.class);
            bind(RescheduleCalculatorImpl.RescheduleCalculatorSettings.class)
                .toInstance(new RescheduleCalculatorImpl.RescheduleCalculatorSettings(
                    new TruncatedBinaryBackoff(
                        Amount.of(1L, Time.SECONDS), Amount.of(1L, Time.MINUTES)),
                    FLAPPING_THRESHOLD,
                    new TimeAmount(1, Time.MINUTES)));
            bind(EventSink.class).toInstance(eventBus::post);
            bind(UUIDGenerator.class).to(UUIDGeneratorImpl.class);
            bind(Lifecycle.class).toInstance(new Lifecycle(shutdownCommand));
            bind(TaskEventBatchWorker.class).toInstance(batchWorker);
          }
        });
    updater = injector.getInstance(JobUpdateController.class);
    storage = injector.getInstance(Storage.class);
    storage.prepare();
    stateManager = injector.getInstance(StateManager.class);
    eventBus.register(injector.getInstance(JobUpdateEventSubscriber.class));
    subscriber = injector.getInstance(JobUpdateEventSubscriber.class);
    expectBatchExecute(batchWorker, storage, control).anyTimes();
  }

  @After
  public void validateExitState() {
    clock.assertEmpty();
  }

  private String getTaskId(JobKey job, int instanceId) {
    return Tasks.id(Iterables.getOnlyElement(
        Storage.Util.fetchTasks(
            storage,
            Query.instanceScoped(job, instanceId).active())));
  }

  private void changeState(
      JobKey job,
      int instanceId,
      ScheduleStatus status,
      ScheduleStatus... statuses) {

    for (ScheduleStatus s
        : ImmutableList.<ScheduleStatus>builder().add(status).add(statuses).build()) {

      storage.write((NoResult.Quiet) storeProvider ->
          assertEquals(
              StateChangeResult.SUCCESS,
              stateManager.changeState(
                  storeProvider,
                  getTaskId(job, instanceId),
                  Optional.absent(),
                  s,
                  Optional.absent())));
    }
  }

  private static final Ordering<IJobInstanceUpdateEvent> EVENT_ORDER = Ordering.natural()
      .onResultOf(IJobInstanceUpdateEvent::getTimestampMs);
  private static final Function<IJobInstanceUpdateEvent, Integer> EVENT_TO_INSTANCE =
      IJobInstanceUpdateEvent::getInstanceId;

  private JobUpdateDetails getDetails() {
    return storage.read(
        storeProvider -> storeProvider.getJobUpdateStore().fetchJobUpdateDetails(UPDATE_ID).get());
  }

  private JobUpdateDetails getDetails(JobUpdateKey key) {
    return storage.read(
        storeProvider -> storeProvider.getJobUpdateStore().fetchJobUpdateDetails(key).get());
  }

  private void assertLatestUpdateMessage(String expected) {
    JobUpdateDetails details = getDetails();
    assertEquals(expected, Iterables.getLast(details.getUpdateEvents()).getMessage());
  }

  private void assertState(
      JobUpdateStatus expected,
      Multimap<Integer, JobUpdateAction> expectedActions) {

    assertStateUpdate(UPDATE_ID, expected, expectedActions);
  }

  private void assertStateUpdate(
      JobUpdateKey key,
      JobUpdateStatus expected,
      Multimap<Integer, JobUpdateAction> expectedActions) {

    JobUpdateDetails details = getDetails(key);
    Iterable<IJobInstanceUpdateEvent> orderedEvents =
        EVENT_ORDER.sortedCopy(details.getInstanceEvents());
    Multimap<Integer, IJobInstanceUpdateEvent> eventsByInstance =
        Multimaps.index(orderedEvents, EVENT_TO_INSTANCE);
    Multimap<Integer, JobUpdateAction> actionsByInstance =
        Multimaps.transformValues(eventsByInstance, JobUpdateControllerImpl.EVENT_TO_ACTION);
    assertEquals(expectedActions, actionsByInstance);
    assertEquals(expected, details.getUpdate().getSummary().getState().getStatus());
  }

  private IExpectationSetters<String> expectTaskKilled() {
    driver.killTask(EasyMock.anyObject());
    return expectLastCall();
  }

  private void insertPendingTasks(TaskConfig task, Set<Integer> instanceIds) {
    storage.write((NoResult.Quiet) storeProvider ->
        stateManager.insertPendingTasks(storeProvider, task, instanceIds));
  }

<<<<<<< HEAD
  private ILock insertInProgressUpdate(JobUpdate update) {
    return storage.write(
        storeProvider -> saveJobUpdate(storeProvider.getJobUpdateStore(), update, ROLLING_FORWARD));
  }

  private void insertInitialTasks(JobUpdate update) {
=======
  private void insertInitialTasks(IJobUpdate update) {
>>>>>>> 46b1112e
    storage.write((NoResult.Quiet) storeProvider -> {
      for (IInstanceTaskConfig config : update.getInstructions().getInitialState()) {
        insertPendingTasks(config.getTask(), expandInstanceIds(ImmutableSet.of(config)));
      }
    });
  }

  private void assertJobState(JobKey job, Map<Integer, TaskConfig> expected) {
    Iterable<ScheduledTask> tasks =
        Storage.Util.fetchTasks(storage, Query.jobScoped(job).active());

    Map<Integer, ScheduledTask> tasksByInstance =
        Maps.uniqueIndex(tasks, Tasks::getInstanceId);
    assertEquals(
        expected,
        ImmutableMap.copyOf(Maps.transformValues(tasksByInstance, Tasks::getConfig)));
  }

  @Test
  public void testSuccessfulUpdate() throws Exception {
    expectTaskKilled();

    control.replay();

    JobUpdate update = makeJobUpdate(
        // No-op - task is already matching the new config.
        makeInstanceConfig(0, 0, NEW_CONFIG),
        // Task needing update.
        makeInstanceConfig(2, 2, OLD_CONFIG));
    insertInitialTasks(update);

    changeState(JOB, 0, ASSIGNED, STARTING, RUNNING);
    changeState(JOB, 2, ASSIGNED, STARTING, RUNNING);
    clock.advance(WATCH_TIMEOUT);

    ImmutableMultimap.Builder<Integer, JobUpdateAction> actions = ImmutableMultimap.builder();

    // Instance 1 is added
    updater.start(update, AUDIT);
    actions.putAll(1, INSTANCE_UPDATING);
    assertState(ROLLING_FORWARD, actions.build());
    changeState(JOB, 1, ASSIGNED, STARTING, RUNNING);

    // Updates may be paused for arbitrarily-long amounts of time, and the updater should not
    // take action while paused.
    updater.pause(UPDATE_ID, AUDIT);
    updater.pause(UPDATE_ID, AUDIT);  // Pausing again is a no-op.
    assertState(ROLL_FORWARD_PAUSED, actions.build());
    clock.advance(ONE_DAY);
    changeState(JOB, 1, FAILED, ASSIGNED, STARTING, RUNNING);
    changeState(JOB, 2, FAILED, ASSIGNED, STARTING, RUNNING);
    clock.advance(WATCH_TIMEOUT);
    updater.resume(UPDATE_ID, AUDIT);

    actions.putAll(1, INSTANCE_UPDATED).put(2, INSTANCE_UPDATING);
    assertState(ROLLING_FORWARD, actions.build());

    // A task outside the scope of the update should be ignored by the updater.
    insertPendingTasks(NEW_CONFIG, ImmutableSet.of(100));

    // Instance 2 is updated
    changeState(JOB, 2, KILLED, ASSIGNED, STARTING, RUNNING);
    clock.advance(WATCH_TIMEOUT);

    actions.put(2, INSTANCE_UPDATED);
    assertState(ROLLED_FORWARD, actions.build());
    assertJobState(
        JOB,
        ImmutableMap.of(0, NEW_CONFIG, 1, NEW_CONFIG, 2, NEW_CONFIG, 100, NEW_CONFIG));

    // Attempting to abort a finished update should fail.
    try {
      updater.abort(UPDATE_ID, AUDIT);
      fail("It should not be possible to abort a completed update.");
    } catch (UpdateStateException e) {
      // Expected.
    }
  }

  @Test
  public void testSuccessfulCoordinatedUpdate() throws Exception {
    expectTaskKilled().times(2);

    control.replay();

    JobUpdate builder = makeJobUpdate(
        // No-op - task is already matching the new config.
        makeInstanceConfig(0, 0, NEW_CONFIG),
        // Tasks needing update.
        makeInstanceConfig(1, 2, OLD_CONFIG));

    builder.getInstructions().getSettings().setBlockIfNoPulsesAfterMs((int) PULSE_TIMEOUT_MS);
    insertInitialTasks(builder);

    changeState(JOB, 0, ASSIGNED, STARTING, RUNNING);
    changeState(JOB, 1, ASSIGNED, STARTING, RUNNING);
    changeState(JOB, 2, ASSIGNED, STARTING, RUNNING);
    clock.advance(WATCH_TIMEOUT);

    ImmutableMultimap.Builder<Integer, JobUpdateAction> actions = ImmutableMultimap.builder();
    updater.start(builder, AUDIT);

    // The update is blocked initially waiting for a pulse.
    assertState(ROLL_FORWARD_AWAITING_PULSE, actions.build());

    // Pulse arrives and update starts.
    assertEquals(JobUpdatePulseStatus.OK, updater.pulse(UPDATE_ID));
    changeState(JOB, 1, KILLED, ASSIGNED, STARTING, RUNNING);
    actions.put(1, INSTANCE_UPDATING);
    assertState(ROLLING_FORWARD, actions.build());
    clock.advance(WATCH_TIMEOUT);
    actions.put(1, INSTANCE_UPDATED);

    // The update is blocked due to expired pulse timeout.
    clock.advance(Amount.of(PULSE_TIMEOUT_MS, Time.MILLISECONDS));
    actions.put(2, INSTANCE_UPDATING);
    changeState(JOB, 2, KILLED);
    assertState(ROLL_FORWARD_AWAITING_PULSE, actions.build());
    assertLatestUpdateMessage(JobUpdateControllerImpl.PULSE_TIMEOUT_MESSAGE);

    // Pulse arrives and instance 2 is updated.
    assertEquals(JobUpdatePulseStatus.OK, updater.pulse(UPDATE_ID));
    changeState(JOB, 2, ASSIGNED, STARTING, RUNNING);
    clock.advance(WATCH_TIMEOUT);
    actions.put(2, INSTANCE_UPDATED);

    assertState(ROLLED_FORWARD, actions.build());
    assertJobState(JOB, ImmutableMap.of(0, NEW_CONFIG, 1, NEW_CONFIG, 2, NEW_CONFIG));
    assertEquals(JobUpdatePulseStatus.FINISHED, updater.pulse(UPDATE_ID));
  }

  @Test
  public void testRecoverCoordinatedUpdateFromStorage() throws Exception {
    expectTaskKilled().times(2);

    control.replay();

    JobUpdate builder =
        setInstanceCount(makeJobUpdate(makeInstanceConfig(0, 1, OLD_CONFIG)), 2);
    builder.getInstructions().getSettings().setBlockIfNoPulsesAfterMs((int) PULSE_TIMEOUT_MS);
    JobUpdate update = builder;
    insertInitialTasks(update);
    changeState(JOB, 0, ASSIGNED, STARTING, RUNNING);
    changeState(JOB, 1, ASSIGNED, STARTING, RUNNING);
    clock.advance(ONE_DAY);

    storage.write((NoResult.Quiet) storeProvider ->
        saveJobUpdate(storeProvider.getJobUpdateStore(), update, ROLLING_FORWARD));

    clock.advance(ONE_MINUTE);

    subscriber.startAsync().awaitRunning();
    ImmutableMultimap.Builder<Integer, JobUpdateAction> actions = ImmutableMultimap.builder();

    // The update is blocked initially waiting for a pulse.
    assertState(ROLL_FORWARD_AWAITING_PULSE, actions.build());

    assertEquals(JobUpdatePulseStatus.OK, updater.pulse(UPDATE_ID));

    // Instance 0 is updated.
    changeState(JOB, 0, KILLED, ASSIGNED, STARTING, RUNNING);
    clock.advance(WATCH_TIMEOUT);

    // Instance 1 is updated.
    changeState(JOB, 1, KILLED, ASSIGNED, STARTING, RUNNING);
    clock.advance(WATCH_TIMEOUT);

    actions.putAll(0, INSTANCE_UPDATING, INSTANCE_UPDATED)
        .putAll(1, INSTANCE_UPDATING, INSTANCE_UPDATED);

    assertState(ROLLED_FORWARD, actions.build());
    assertEquals(JobUpdatePulseStatus.FINISHED, updater.pulse(UPDATE_ID));
  }

  @Test
  public void testRecoverLongPulseTimeoutCoordinatedUpdateFromStorage() throws Exception {
    // A brief failover in the middle of a rolling forward update with a long pulse timeout should
    // mean that after scheduler startup the update is not waiting for a pulse.
    expectTaskKilled().times(1);

    control.replay();

    JobUpdate builder =
        setInstanceCount(makeJobUpdate(makeInstanceConfig(0, 0, OLD_CONFIG)), 1);
    builder.getInstructions().getSettings()
        .setBlockIfNoPulsesAfterMs(Ints.checkedCast(ONE_HOUR.as(Time.MILLISECONDS)));
    JobUpdate update = builder;
    insertInitialTasks(update);
    changeState(JOB, 0, ASSIGNED, STARTING, RUNNING);
    clock.advance(ONE_DAY);

    storage.write((NoResult.Quiet) storeProvider ->
        saveJobUpdate(storeProvider.getJobUpdateStore(), update, ROLL_FORWARD_AWAITING_PULSE));

    // The first pulse comes after one minute
    clock.advance(ONE_MINUTE);

    storage.write(
        (NoResult.Quiet) storeProvider ->
            saveJobUpdateEvent(storeProvider.getJobUpdateStore(), update, ROLLING_FORWARD));

    clock.advance(ONE_MINUTE);

    subscriber.startAsync().awaitRunning();
    ImmutableMultimap.Builder<Integer, JobUpdateAction> actions = ImmutableMultimap.builder();

    actions.putAll(0, INSTANCE_UPDATING);
    // Since the pulse interval is so large and the downtime was so short, the update does not need
    // to wait for a pulse.
    assertState(ROLLING_FORWARD, actions.build());

    // Instance 0 is updated.
    changeState(JOB, 0, KILLED, ASSIGNED, STARTING, RUNNING);
    clock.advance(WATCH_TIMEOUT);

    actions.putAll(0, INSTANCE_UPDATED);

    assertState(ROLLED_FORWARD, actions.build());
    assertEquals(JobUpdatePulseStatus.FINISHED, updater.pulse(UPDATE_ID));
  }

  @Test
  public void testRecoverAwaitingPulseFromStorage() throws Exception {
    expectTaskKilled();

    control.replay();

    JobUpdate builder =
        setInstanceCount(makeJobUpdate(makeInstanceConfig(0, 0, OLD_CONFIG)), 1);
    builder.getInstructions().getSettings().setBlockIfNoPulsesAfterMs((int) PULSE_TIMEOUT_MS);
    JobUpdate update = builder;
    insertInitialTasks(update);
    changeState(JOB, 0, ASSIGNED, STARTING, RUNNING);
    clock.advance(ONE_DAY);

    storage.write((NoResult.Quiet) storeProvider ->
        saveJobUpdate(storeProvider.getJobUpdateStore(), update, ROLL_FORWARD_AWAITING_PULSE));

    subscriber.startAsync().awaitRunning();
    ImmutableMultimap.Builder<Integer, JobUpdateAction> actions = ImmutableMultimap.builder();

    assertState(ROLL_FORWARD_AWAITING_PULSE, actions.build());
    assertEquals(JobUpdatePulseStatus.OK, updater.pulse(UPDATE_ID));

    changeState(JOB, 0, KILLED, ASSIGNED, STARTING, RUNNING);
    clock.advance(WATCH_TIMEOUT);
    actions.putAll(0, INSTANCE_UPDATING, INSTANCE_UPDATED);

    assertState(ROLLED_FORWARD, actions.build());
    assertEquals(JobUpdatePulseStatus.FINISHED, updater.pulse(UPDATE_ID));
  }

  @Test
  public void testRecoverCoordinatedPausedFromStorage() throws Exception {
    expectTaskKilled();

    control.replay();

    JobUpdate builder =
        setInstanceCount(makeJobUpdate(makeInstanceConfig(0, 0, OLD_CONFIG)), 1);
    builder.getInstructions().getSettings().setBlockIfNoPulsesAfterMs((int) PULSE_TIMEOUT_MS);
    JobUpdate update = builder;
    insertInitialTasks(update);
    changeState(JOB, 0, ASSIGNED, STARTING, RUNNING);
    clock.advance(ONE_DAY);

    storage.write((NoResult.Quiet) storeProvider ->
        saveJobUpdate(storeProvider.getJobUpdateStore(), update, ROLL_FORWARD_PAUSED));

    subscriber.startAsync().awaitRunning();
    ImmutableMultimap.Builder<Integer, JobUpdateAction> actions = ImmutableMultimap.builder();

    assertState(ROLL_FORWARD_PAUSED, actions.build());
    assertEquals(JobUpdatePulseStatus.OK, updater.pulse(UPDATE_ID));

    updater.resume(UPDATE_ID, AUDIT);

    changeState(JOB, 0, KILLED, ASSIGNED, STARTING, RUNNING);
    clock.advance(WATCH_TIMEOUT);
    actions.putAll(0, INSTANCE_UPDATING, INSTANCE_UPDATED);

    assertState(ROLLED_FORWARD, actions.build());
    assertEquals(JobUpdatePulseStatus.FINISHED, updater.pulse(UPDATE_ID));
  }

  @Test
  public void testResumeToAwaitingPulse() throws Exception {
    expectTaskKilled().times(2);

    control.replay();

    JobUpdate builder =
        setInstanceCount(makeJobUpdate(makeInstanceConfig(0, 1, OLD_CONFIG)), 2);
    builder.getInstructions().getSettings().setBlockIfNoPulsesAfterMs((int) PULSE_TIMEOUT_MS);
    JobUpdate update = builder;
    insertInitialTasks(update);
    changeState(JOB, 0, ASSIGNED, STARTING, RUNNING);
    changeState(JOB, 1, ASSIGNED, STARTING, RUNNING);
    clock.advance(ONE_DAY);

    ImmutableMultimap.Builder<Integer, JobUpdateAction> actions = ImmutableMultimap.builder();
    updater.start(builder, AUDIT);

    // The update is blocked initially waiting for a pulse.
    assertState(ROLL_FORWARD_AWAITING_PULSE, actions.build());

    // Pause the awaiting pulse update.
    updater.pause(UPDATE_ID, AUDIT);
    assertState(ROLL_FORWARD_PAUSED, actions.build());

    // Resume into awaiting pulse state.
    updater.resume(UPDATE_ID, AUDIT);
    assertState(ROLL_FORWARD_AWAITING_PULSE, actions.build());

    assertEquals(JobUpdatePulseStatus.OK, updater.pulse(UPDATE_ID));

    // Instance 0 is updated.
    changeState(JOB, 0, KILLED, ASSIGNED, STARTING, RUNNING);
    clock.advance(WATCH_TIMEOUT);

    // Instance 1 is updated.
    changeState(JOB, 1, KILLED, ASSIGNED, STARTING, RUNNING);
    clock.advance(WATCH_TIMEOUT);

    actions.putAll(0, INSTANCE_UPDATING, INSTANCE_UPDATED)
        .putAll(1, INSTANCE_UPDATING, INSTANCE_UPDATED);

    assertState(ROLLED_FORWARD, actions.build());
    assertEquals(JobUpdatePulseStatus.FINISHED, updater.pulse(UPDATE_ID));
  }

  @Test
  public void testPulsePausedUpdate() throws Exception {
    expectTaskKilled().times(2);

    control.replay();

    JobUpdate builder = makeJobUpdate(
        // No-op - task is already matching the new config.
        makeInstanceConfig(0, 0, NEW_CONFIG),
        // Tasks needing update.
        makeInstanceConfig(1, 2, OLD_CONFIG));

    builder.getInstructions().getSettings().setBlockIfNoPulsesAfterMs((int) PULSE_TIMEOUT_MS);
    insertInitialTasks(builder);

    changeState(JOB, 0, ASSIGNED, STARTING, RUNNING);
    changeState(JOB, 1, ASSIGNED, STARTING, RUNNING);
    changeState(JOB, 2, ASSIGNED, STARTING, RUNNING);
    clock.advance(WATCH_TIMEOUT);

    ImmutableMultimap.Builder<Integer, JobUpdateAction> actions = ImmutableMultimap.builder();
    updater.start(builder, AUDIT);

    // The update is blocked initially waiting for a pulse.
    assertState(ROLL_FORWARD_AWAITING_PULSE, actions.build());

    // Pulse arrives and update starts.
    assertEquals(JobUpdatePulseStatus.OK, updater.pulse(UPDATE_ID));
    changeState(JOB, 1, KILLED, ASSIGNED, STARTING, RUNNING);
    actions.put(1, INSTANCE_UPDATING);
    clock.advance(WATCH_TIMEOUT);
    actions.put(1, INSTANCE_UPDATED);
    actions.put(2, INSTANCE_UPDATING);
    clock.advance(Amount.of(PULSE_TIMEOUT_MS, Time.MILLISECONDS));

    // Update is paused
    updater.pause(UPDATE_ID, AUDIT);
    assertState(ROLL_FORWARD_PAUSED, actions.build());

    // A paused update is pulsed.
    assertEquals(JobUpdatePulseStatus.OK, updater.pulse(UPDATE_ID));

    // Update is resumed
    updater.resume(UPDATE_ID, AUDIT);
    assertState(ROLLING_FORWARD, actions.build());

    // Instance 2 is updated.
    changeState(JOB, 2, KILLED, ASSIGNED, STARTING, RUNNING);
    clock.advance(WATCH_TIMEOUT);
    actions.put(2, INSTANCE_UPDATED);

    assertState(ROLLED_FORWARD, actions.build());
    assertJobState(JOB, ImmutableMap.of(0, NEW_CONFIG, 1, NEW_CONFIG, 2, NEW_CONFIG));

    assertEquals(JobUpdatePulseStatus.FINISHED, updater.pulse(UPDATE_ID));
  }

  @Test
  public void testUnblockDeletedUpdate() throws Exception {
    control.replay();

    JobUpdate builder =
        setInstanceCount(makeJobUpdate(makeInstanceConfig(0, 1, OLD_CONFIG)), 2);
    builder.getInstructions().getSettings().setBlockIfNoPulsesAfterMs((int) PULSE_TIMEOUT_MS);
    JobUpdate update = builder;
    insertInitialTasks(update);
    changeState(JOB, 0, ASSIGNED, STARTING, RUNNING);
    changeState(JOB, 1, ASSIGNED, STARTING, RUNNING);
    clock.advance(ONE_DAY);

    storage.write((NoResult.Quiet) storeProvider ->
        saveJobUpdate(storeProvider.getJobUpdateStore(), update, ROLLING_FORWARD));

    clock.advance(ONE_MINUTE);

    subscriber.startAsync().awaitRunning();

    ImmutableMultimap.Builder<Integer, JobUpdateAction> actions = ImmutableMultimap.builder();
    // The update is blocked initially waiting for a pulse.
    assertState(ROLL_FORWARD_AWAITING_PULSE, actions.build());

    storage.write((NoResult.Quiet) storeProvider -> {
      storeProvider.getJobUpdateStore().deleteAllUpdatesAndEvents();
    });

    // The pulse still returns OK but the error is handled.
    assertEquals(JobUpdatePulseStatus.OK, updater.pulse(UPDATE_ID));
  }

  @Test
  public void testPulseInvalidUpdateId() throws Exception {
    control.replay();

    assertEquals(
        JobUpdatePulseStatus.FINISHED,
        updater.pulse(JobUpdateKey.build(new JobUpdateKey(JOB, "invalid"))));
  }

  @Test(expected = IllegalStateException.class)
  public void testShutdownOnFailedPulse() throws Exception {
    // Missing kill expectation will trigger failure.
    shutdownCommand.execute();
    expectLastCall().andAnswer(() -> {
      throw new IllegalStateException("Expected shutdown triggered.");
    });

    control.replay();

    JobUpdate builder = makeJobUpdate(
        // No-op - task is already matching the new config.
        makeInstanceConfig(0, 0, NEW_CONFIG),
        // Tasks needing update.
        makeInstanceConfig(1, 2, OLD_CONFIG));

    builder.getInstructions().getSettings().setBlockIfNoPulsesAfterMs((int) PULSE_TIMEOUT_MS);
    insertInitialTasks(builder);

    changeState(JOB, 0, ASSIGNED, STARTING, RUNNING);
    changeState(JOB, 1, ASSIGNED, STARTING, RUNNING);
    changeState(JOB, 2, ASSIGNED, STARTING, RUNNING);
    clock.advance(WATCH_TIMEOUT);

    ImmutableMultimap.Builder<Integer, JobUpdateAction> actions = ImmutableMultimap.builder();
    updater.start(builder, AUDIT);

    // The update is blocked initially waiting for a pulse.
    assertState(ROLL_FORWARD_AWAITING_PULSE, actions.build());

    // Pulse arrives and update starts.
    assertEquals(JobUpdatePulseStatus.OK, updater.pulse(UPDATE_ID));
    changeState(JOB, 1, KILLED, ASSIGNED, STARTING, RUNNING);
  }

  @Test
  public void testSuccessfulBatchedUpdate() throws Exception {
    expectTaskKilled().times(3);

    control.replay();

    JobUpdate builder = makeJobUpdate(makeInstanceConfig(0, 2, OLD_CONFIG));
    builder.getInstructions().getSettings()
        .setWaitForBatchCompletion(true)
        .setUpdateGroupSize(2);
    JobUpdate update = builder;
    insertInitialTasks(update);

    changeState(JOB, 0, ASSIGNED, STARTING, RUNNING);
    changeState(JOB, 1, ASSIGNED, STARTING, RUNNING);
    changeState(JOB, 2, ASSIGNED, STARTING, RUNNING);
    clock.advance(WATCH_TIMEOUT);

    ImmutableMultimap.Builder<Integer, JobUpdateAction> actions = ImmutableMultimap.builder();

    // Instances 0 and 1 are updated.
    updater.start(update, AUDIT);
    actions.putAll(0, INSTANCE_UPDATING)
        .putAll(1, INSTANCE_UPDATING);
    assertState(ROLLING_FORWARD, actions.build());
    changeState(JOB, 1, FINISHED, ASSIGNED, STARTING, RUNNING);
    clock.advance(Amount.of(WATCH_TIMEOUT.getValue() / 2, Time.MILLISECONDS));
    changeState(JOB, 0, FINISHED, ASSIGNED, STARTING, RUNNING);
    clock.advance(Amount.of(WATCH_TIMEOUT.getValue() / 2, Time.MILLISECONDS));

    // Instance 1 finished first, but update does not yet proceed until 0 finishes.
    actions.putAll(1, INSTANCE_UPDATED);
    assertState(ROLLING_FORWARD, actions.build());
    clock.advance(WATCH_TIMEOUT);
    actions.putAll(0, INSTANCE_UPDATED);

    // Instance 2 is updated.
    changeState(JOB, 2, FINISHED, ASSIGNED, STARTING, RUNNING);
    clock.advance(WATCH_TIMEOUT);
    actions.putAll(2, INSTANCE_UPDATING, INSTANCE_UPDATED);
    assertState(ROLLED_FORWARD, actions.build());

    assertJobState(
        JOB,
        ImmutableMap.of(0, NEW_CONFIG, 1, NEW_CONFIG, 2, NEW_CONFIG));
  }

  @Test
  public void testUpdateSpecificInstances() throws Exception {
    expectTaskKilled();

    control.replay();

    JobUpdate builder =
        setInstanceCount(makeJobUpdate(makeInstanceConfig(0, 0, OLD_CONFIG)), 1);
    builder.getInstructions().getSettings().setUpdateOnlyTheseInstances(
        ImmutableSet.of(new Range(0, 0)));
    JobUpdate update = builder;
    insertPendingTasks(OLD_CONFIG, ImmutableSet.of(0, 1));

    changeState(JOB, 0, ASSIGNED, STARTING, RUNNING);
    changeState(JOB, 1, ASSIGNED, STARTING, RUNNING);
    clock.advance(WATCH_TIMEOUT);

    // Instance 0 is updated
    updater.start(update, AUDIT);
    changeState(JOB, 0, KILLED, ASSIGNED, STARTING, RUNNING);
    clock.advance(WATCH_TIMEOUT);

    ImmutableMultimap.Builder<Integer, JobUpdateAction> actions = ImmutableMultimap.builder();
    assertState(
        ROLLED_FORWARD,
        actions.putAll(0, INSTANCE_UPDATING, INSTANCE_UPDATED).build());
    assertJobState(
        JOB,
        ImmutableMap.of(0, NEW_CONFIG, 1, OLD_CONFIG));
  }

  @Test
  public void testUpdateSpecificInstancesSkipUnchanged() throws Exception {
    control.replay();

    JobUpdate builder = makeJobUpdate();

    builder.getInstructions().getDesiredState().setInstances(ImmutableSet.of(new Range(1, 1)));
    builder.getInstructions().getSettings().setUpdateOnlyTheseInstances(
        ImmutableSet.of(new Range(0, 1)));
    JobUpdate update = builder;
    insertPendingTasks(NEW_CONFIG, ImmutableSet.of(0));
    insertPendingTasks(OLD_CONFIG, ImmutableSet.of(2));

    changeState(JOB, 0, ASSIGNED, STARTING, RUNNING);
    changeState(JOB, 2, ASSIGNED, STARTING, RUNNING);
    clock.advance(WATCH_TIMEOUT);

    // Instance 1 is added, while instance 0 is skipped
    updater.start(update, AUDIT);
    changeState(JOB, 1, ASSIGNED, STARTING, RUNNING);
    clock.advance(WATCH_TIMEOUT);

    ImmutableMultimap.Builder<Integer, JobUpdateAction> actions = ImmutableMultimap.builder();
    assertState(
        ROLLED_FORWARD,
        actions.putAll(1, INSTANCE_UPDATING, INSTANCE_UPDATED).build());
    assertJobState(
        JOB,
        ImmutableMap.of(0, NEW_CONFIG, 1, NEW_CONFIG, 2, OLD_CONFIG));
  }

  @Test
  public void testRollback() throws Exception {
    expectTaskKilled().times(4);

    control.replay();

    JobUpdate update = makeJobUpdate(
            makeInstanceConfig(0, 0, OLD_CONFIG),
            makeInstanceConfig(2, 3, OLD_CONFIG));
    insertInitialTasks(update);

    changeState(JOB, 0, ASSIGNED, STARTING, RUNNING);
    changeState(JOB, 2, ASSIGNED, STARTING, RUNNING);
    changeState(JOB, 3, ASSIGNED, STARTING, RUNNING);
    clock.advance(WATCH_TIMEOUT);

    ImmutableMultimap.Builder<Integer, JobUpdateAction> actions = ImmutableMultimap.builder();

    // Instance 1 is added.
    updater.start(update, AUDIT);
    actions.putAll(1, INSTANCE_UPDATING);
    assertState(ROLLING_FORWARD, actions.build());
    changeState(JOB, 1, ASSIGNED, STARTING, RUNNING);
    clock.advance(WATCH_TIMEOUT);

    // Instance 0 is updated.
    changeState(JOB, 0, KILLED, ASSIGNED, STARTING, RUNNING);
    actions.putAll(1, INSTANCE_UPDATED)
        .putAll(0, INSTANCE_UPDATING, INSTANCE_UPDATED);
    clock.advance(WATCH_TIMEOUT);

    // Instance 2 is updated, but fails.
    changeState(JOB, 2, KILLED, ASSIGNED, STARTING, RUNNING);
    actions.putAll(2, INSTANCE_UPDATING, INSTANCE_UPDATE_FAILED, INSTANCE_ROLLING_BACK);
    clock.advance(FLAPPING_THRESHOLD);
    changeState(JOB, 2, FAILED);

    // Instance 2 is rolled back.
    assertState(ROLLING_BACK, actions.build());
    assertLatestUpdateMessage(JobUpdateControllerImpl.failureMessage(2, Failure.EXITED));
    changeState(JOB, 2, ASSIGNED, STARTING, RUNNING);
    actions.putAll(0, INSTANCE_ROLLING_BACK)
        .putAll(2, INSTANCE_ROLLED_BACK);
    clock.advance(WATCH_TIMEOUT);

    // A rollback may be paused.
    updater.pause(UPDATE_ID, AUDIT);
    assertState(ROLL_BACK_PAUSED, actions.build());
    clock.advance(ONE_DAY);
    updater.resume(UPDATE_ID, AUDIT);
    assertState(ROLLING_BACK, actions.build());

    // Instance 0 is rolled back.
    changeState(JOB, 0, KILLED, ASSIGNED, STARTING, RUNNING);
    actions.putAll(0, INSTANCE_ROLLED_BACK);
    clock.advance(WATCH_TIMEOUT);

    // Instance 1 is removed.
    changeState(JOB, 1, KILLED);
    actions.putAll(1, INSTANCE_ROLLING_BACK, INSTANCE_ROLLED_BACK);
    clock.advance(WATCH_TIMEOUT);

    assertState(ROLLED_BACK, actions.build());
    assertJobState(JOB, ImmutableMap.of(0, OLD_CONFIG, 2, OLD_CONFIG, 3, OLD_CONFIG));
  }

  @Test
  public void testRollbackDisabled() throws Exception {
    expectTaskKilled().times(2);

    control.replay();

    JobUpdate builder = makeJobUpdate(
        makeInstanceConfig(0, 0, OLD_CONFIG),
        makeInstanceConfig(2, 3, OLD_CONFIG))
        ;
    builder.getInstructions().getSettings().setRollbackOnFailure(false);
    JobUpdate update = builder;
    insertInitialTasks(update);

    changeState(JOB, 0, ASSIGNED, STARTING, RUNNING);
    changeState(JOB, 2, ASSIGNED, STARTING, RUNNING);
    changeState(JOB, 3, ASSIGNED, STARTING, RUNNING);
    clock.advance(WATCH_TIMEOUT);

    ImmutableMultimap.Builder<Integer, JobUpdateAction> actions = ImmutableMultimap.builder();

    // Instance 1 is added.
    updater.start(update, AUDIT);
    actions.putAll(1, INSTANCE_UPDATING);
    assertState(ROLLING_FORWARD, actions.build());
    changeState(JOB, 1, ASSIGNED, STARTING, RUNNING);
    clock.advance(WATCH_TIMEOUT);

    // Instance 0 is updated.
    changeState(JOB, 0, KILLED, ASSIGNED, STARTING, RUNNING);
    actions.putAll(1, INSTANCE_UPDATED)
        .putAll(0, INSTANCE_UPDATING, INSTANCE_UPDATED);
    clock.advance(WATCH_TIMEOUT);

    // Instance 2 is updated, but fails.
    changeState(JOB, 2, KILLED, ASSIGNED, STARTING, RUNNING);
    actions.putAll(2, INSTANCE_UPDATING, INSTANCE_UPDATE_FAILED);
    clock.advance(FLAPPING_THRESHOLD);
    changeState(JOB, 2, FAILED);
    clock.advance(WATCH_TIMEOUT);

    // Rollback is disabled, update fails.
    assertState(JobUpdateStatus.FAILED, actions.build());
  }

  @Test
  public void testAbort() throws Exception {
    expectTaskKilled();

    control.replay();

    JobUpdate update = makeJobUpdate(makeInstanceConfig(0, 2, OLD_CONFIG));
    insertInitialTasks(update);

    changeState(JOB, 0, ASSIGNED, STARTING, RUNNING);
    changeState(JOB, 2, ASSIGNED, STARTING, RUNNING);
    clock.advance(WATCH_TIMEOUT);

    // Instance 0 is updated
    updater.start(update, AUDIT);
    changeState(JOB, 0, KILLED, ASSIGNED, STARTING, RUNNING);
    clock.advance(WATCH_TIMEOUT);

    ImmutableMultimap.Builder<Integer, JobUpdateAction> actions = ImmutableMultimap.builder();
    actions.putAll(0, INSTANCE_UPDATING, INSTANCE_UPDATED)
        .putAll(1, INSTANCE_UPDATING);

    updater.abort(UPDATE_ID, AUDIT);
    assertState(ABORTED, actions.build());
    clock.advance(WATCH_TIMEOUT);
    assertJobState(JOB, ImmutableMap.of(0, NEW_CONFIG, 1, NEW_CONFIG, 2, OLD_CONFIG));
  }

  @Test
  public void testRollbackFailed() throws Exception {
    expectTaskKilled().times(2);

    control.replay();

    JobUpdate update = makeJobUpdate(
        makeInstanceConfig(0, 2, OLD_CONFIG));
    insertInitialTasks(update);

    changeState(JOB, 0, ASSIGNED, STARTING, RUNNING);
    changeState(JOB, 1, ASSIGNED, STARTING, RUNNING);
    changeState(JOB, 2, ASSIGNED, STARTING, RUNNING);
    clock.advance(WATCH_TIMEOUT);

    ImmutableMultimap.Builder<Integer, JobUpdateAction> actions = ImmutableMultimap.builder();

    // Instance 0 is updated.
    updater.start(update, AUDIT);
    actions.putAll(0, INSTANCE_UPDATING);
    assertState(ROLLING_FORWARD, actions.build());
    changeState(JOB, 0, KILLED, ASSIGNED, STARTING, RUNNING);
    clock.advance(WATCH_TIMEOUT);

    // Instance 1 is updated, but fails.
    changeState(JOB, 1, KILLED, ASSIGNED, STARTING, RUNNING);
    clock.advance(FLAPPING_THRESHOLD);
    changeState(JOB, 1, FAILED);

    // Instance 1 is rolled back, but fails.
    actions.putAll(0, INSTANCE_UPDATED)
        .putAll(1, INSTANCE_UPDATING, INSTANCE_UPDATE_FAILED, INSTANCE_ROLLING_BACK);
    assertState(ROLLING_BACK, actions.build());
    changeState(JOB, 1, ASSIGNED, STARTING, RUNNING);
    clock.advance(FLAPPING_THRESHOLD);
    changeState(JOB, 1, FAILED);

    actions.putAll(1, INSTANCE_ROLLBACK_FAILED);
    assertState(JobUpdateStatus.FAILED, actions.build());
    clock.advance(WATCH_TIMEOUT);
    assertJobState(JOB, ImmutableMap.of(0, NEW_CONFIG, 1, OLD_CONFIG, 2, OLD_CONFIG));
  }

<<<<<<< HEAD
  private void releaseAllLocks() {
    for (ILock lock : storage.read(p -> p.getLockStore().fetchLocks())) {
      lockManager.releaseLock(lock.getKey().getJob());
    }
  }

  @Test
  public void testLostLock() throws Exception {
    // Validates the 'write-only' nature of locks in relation to job updates.  We are in backwards
    // compatibility mode for LockStore, so it is not used to control behavior of updates.
    // As a result, out-of-band removal of locks will not impact the progress of job updates.

    expectTaskKilled();

    control.replay();

    JobUpdate update = makeJobUpdate(
        makeInstanceConfig(0, 2, OLD_CONFIG));
    insertInitialTasks(update);

    changeState(JOB, 0, ASSIGNED, STARTING, RUNNING);
    changeState(JOB, 1, ASSIGNED, STARTING, RUNNING);
    clock.advance(WATCH_TIMEOUT);

    // Instance 0 is updated.
    updater.start(update, AUDIT);
    releaseAllLocks();
    changeState(JOB, 0, KILLED);
    ImmutableMultimap.Builder<Integer, JobUpdateAction> actions = ImmutableMultimap.builder();
    actions.putAll(0, INSTANCE_UPDATING);
    assertState(ROLLING_FORWARD, actions.build());
  }

=======
>>>>>>> 46b1112e
  private void expectInvalid(JobUpdate update)
      throws UpdateStateException, UpdateConfigurationException {

    try {
      updater.start(update, AUDIT);
      fail();
    } catch (IllegalArgumentException e) {
      // Expected.
    }
  }

  @Test
  public void testStartInvalidUpdate() throws Exception {
    control.replay();

    JobUpdate update = makeJobUpdate();
    update.getInstructions().getSettings().setUpdateGroupSize(-1);
    expectInvalid(update);

    update = makeJobUpdate();
    update.getInstructions().getSettings().setMinWaitInInstanceRunningMs(-1);
    expectInvalid(update);
  }

  @Test
  public void testConfigurationPolicyChange() throws Exception {
    // Simulates a change in input validation after a job update has been persisted.

    expectTaskKilled().times(2);

    control.replay();

    JobUpdate update = setInstanceCount(makeJobUpdate(makeInstanceConfig(0, 1, OLD_CONFIG)), 2);
    insertInitialTasks(update);

    changeState(JOB, 0, ASSIGNED, STARTING, RUNNING);
    changeState(JOB, 1, ASSIGNED, STARTING, RUNNING);
    clock.advance(WATCH_TIMEOUT);

    ImmutableMultimap.Builder<Integer, JobUpdateAction> actions = ImmutableMultimap.builder();

    // Instance 0 is updated
    updater.start(update, AUDIT);
    actions.putAll(0, INSTANCE_UPDATING);
    assertState(ROLLING_FORWARD, actions.build());

    storage.write((NoResult.Quiet) storeProvider -> {
      JobUpdateStore.Mutable store = storeProvider.getJobUpdateStore();
      store.deleteAllUpdatesAndEvents();

      JobUpdate builder = update;
      builder.getInstructions().getSettings().setUpdateGroupSize(0);
<<<<<<< HEAD
      releaseAllLocks();
      saveJobUpdate(store, builder, ROLLING_FORWARD);
=======
      saveJobUpdate(store, IJobUpdate.build(builder), ROLLING_FORWARD);
>>>>>>> 46b1112e
    });

    changeState(JOB, 0, KILLED, ASSIGNED, STARTING, RUNNING);
    clock.advance(WATCH_TIMEOUT);

    // Instance 1 is updated, but fails.
    changeState(JOB, 1, KILLED, ASSIGNED, STARTING, RUNNING, FAILED);
    // Actions is reset here since we wiped the updates tables earlier in the test case.
    actions = ImmutableMultimap.builder();
    actions.putAll(0, INSTANCE_UPDATED)
        .putAll(1, INSTANCE_UPDATING, INSTANCE_UPDATE_FAILED);
    clock.advance(WATCH_TIMEOUT);

    assertState(ERROR, actions.build());
  }

  private void saveJobUpdate(
      JobUpdateStore.Mutable store,
      JobUpdate update,
      JobUpdateStatus status) {

    store.saveJobUpdate(update);
    saveJobUpdateEvent(store, update, status);
  }

  private void saveJobUpdateEvent(
      JobUpdateStore.Mutable store,
      JobUpdate update,
      JobUpdateStatus status) {

    store.saveJobUpdateEvent(
        update.getSummary().getKey(),
        JobUpdateEvent.build(
            new JobUpdateEvent()
                .setStatus(status)
                .setTimestampMs(clock.nowMillis())));
  }

  @Test
  public void testRecoverFromStorage() throws Exception {
    expectTaskKilled().times(2);

    control.replay();

    JobUpdate update = setInstanceCount(makeJobUpdate(makeInstanceConfig(0, 1, OLD_CONFIG)), 2);
    insertInitialTasks(update);
    changeState(JOB, 0, ASSIGNED, STARTING, RUNNING);
    changeState(JOB, 1, ASSIGNED, STARTING, RUNNING);
    clock.advance(ONE_DAY);

    storage.write((NoResult.Quiet) storeProvider ->
        saveJobUpdate(storeProvider.getJobUpdateStore(), update, ROLLING_FORWARD));

    subscriber.startAsync().awaitRunning();

    // Instance 0 is updated.
    changeState(JOB, 0, KILLED, ASSIGNED, STARTING, RUNNING);
    clock.advance(WATCH_TIMEOUT);

    // Instance 1 is updated.
    changeState(JOB, 1, KILLED, ASSIGNED, STARTING, RUNNING);
    clock.advance(WATCH_TIMEOUT);

    ImmutableMultimap.Builder<Integer, JobUpdateAction> actions = ImmutableMultimap.builder();
    actions.putAll(0, INSTANCE_UPDATING, INSTANCE_UPDATED)
        .putAll(1, INSTANCE_UPDATING, INSTANCE_UPDATED);

    assertState(ROLLED_FORWARD, actions.build());
  }

  @Test
<<<<<<< HEAD
  public void testSystemResumeNoLock() throws Exception {
    control.replay();

    JobUpdate update = setInstanceCount(makeJobUpdate(makeInstanceConfig(0, 1, OLD_CONFIG)), 0);

    storage.write((NoResult.Quiet) storeProvider -> {
      ILock lock = saveJobUpdate(storeProvider.getJobUpdateStore(), update, ROLLING_FORWARD);
      lockManager.releaseLock(lock.getKey().getJob());
    });

    subscriber.startAsync().awaitRunning();
    assertState(ERROR, ImmutableMultimap.of());
  }

  @Test
=======
>>>>>>> 46b1112e
  public void testImmediatelySuccessfulUpdate() throws Exception {
    control.replay();

    JobUpdate update = makeJobUpdate(makeInstanceConfig(0, 2, NEW_CONFIG));
    insertInitialTasks(update);
    changeState(JOB, 0, ASSIGNED, STARTING, RUNNING);
    changeState(JOB, 1, ASSIGNED, STARTING, RUNNING);
    changeState(JOB, 2, ASSIGNED, STARTING, RUNNING);
    clock.advance(ONE_DAY);
    updater.start(update, AUDIT);
  }

  @Test(expected = IllegalArgumentException.class)
  public void testNoopUpdateEmptyDiff() throws Exception {
    control.replay();

    JobUpdate update = makeJobUpdate();
    JobUpdate builder = update;
    builder.getInstructions().unsetDesiredState();

    updater.start(builder, AUDIT);
  }

  @Test
  public void testSlowToScheduleTask() throws Exception {
    expectTaskKilled().times(2);

    control.replay();

    JobUpdate update = setInstanceCount(makeJobUpdate(makeInstanceConfig(0, 1, OLD_CONFIG)), 2);
    insertInitialTasks(update);
    changeState(JOB, 0, ASSIGNED, STARTING, RUNNING);
    changeState(JOB, 1, ASSIGNED, STARTING, RUNNING);

    ImmutableMultimap.Builder<Integer, JobUpdateAction> actions = ImmutableMultimap.builder();

    // Instance 0 is updated.
    updater.start(update, AUDIT);
    actions.putAll(0, INSTANCE_UPDATING);
    assertState(ROLLING_FORWARD, actions.build());
    changeState(JOB, 0, KILLED, ASSIGNED, STARTING, RUNNING);
    clock.advance(WATCH_TIMEOUT);

    // Instance 1 is not advancing past PENDING.
    changeState(JOB, 1, KILLED);
    actions.putAll(0, INSTANCE_UPDATED)
        .putAll(1, INSTANCE_UPDATING);
    assertState(ROLLING_FORWARD, actions.build());

    updater.abort(update.getSummary().getKey(), AUDIT);
    assertState(ABORTED, actions.build());
  }

  @Test
  public void testAddInstances() throws Exception {
    control.replay();

    JobUpdate update = makeJobUpdate();
    insertPendingTasks(NEW_CONFIG, ImmutableSet.of(0, 1));

    changeState(JOB, 0, ASSIGNED, STARTING, RUNNING);
    changeState(JOB, 1, ASSIGNED, STARTING, RUNNING);
    clock.advance(WATCH_TIMEOUT);

    ImmutableMultimap.Builder<Integer, JobUpdateAction> actions = ImmutableMultimap.builder();

    // Instance 2 is added
    updater.start(update, AUDIT);
    actions.putAll(2, INSTANCE_UPDATING);
    assertState(ROLLING_FORWARD, actions.build());
    changeState(JOB, 2, ASSIGNED, STARTING, RUNNING);

    clock.advance(WATCH_TIMEOUT);
    actions.putAll(2, INSTANCE_UPDATED);
    assertState(ROLLED_FORWARD, actions.build());

    assertJobState(
        JOB,
        ImmutableMap.of(0, NEW_CONFIG, 1, NEW_CONFIG, 2, NEW_CONFIG));
  }

  @Test
  public void testRemoveInstances() throws Exception {
    expectTaskKilled();

    control.replay();

    // Set instance count such that instance 1 is removed.
    JobUpdate update = setInstanceCount(makeJobUpdate(makeInstanceConfig(0, 1, NEW_CONFIG)), 1);
    insertInitialTasks(update);

    changeState(JOB, 0, ASSIGNED, STARTING, RUNNING);
    changeState(JOB, 1, ASSIGNED, STARTING, RUNNING);
    clock.advance(WATCH_TIMEOUT);

    ImmutableMultimap.Builder<Integer, JobUpdateAction> actions = ImmutableMultimap.builder();

    // Instance 1 is removed.
    updater.start(update, AUDIT);
    actions.putAll(1, INSTANCE_UPDATING);
    changeState(JOB, 1, KILLED);
    clock.advance(WATCH_TIMEOUT);

    actions.put(1, INSTANCE_UPDATED);
    assertState(ROLLED_FORWARD, actions.build());
    assertJobState(JOB, ImmutableMap.of(0, NEW_CONFIG));
  }

  @Test
  public void testBadPubsubUpdate() {
    control.replay();

    subscriber.taskChangedState(
        PubsubEvent.TaskStateChange.transition(ScheduledTask.build(new ScheduledTask()), RUNNING));
  }

  @Test(expected = UpdateStateException.class)
  public void testPauseUnknownUpdate() throws Exception {
    control.replay();

    updater.pause(UPDATE_ID, AUDIT);
  }

<<<<<<< HEAD
  @Test
  public void testAbortAfterLostLock() throws Exception {
    expectTaskKilled();

    control.replay();

    JobUpdate update = makeJobUpdate(makeInstanceConfig(0, 2, OLD_CONFIG));
    insertInitialTasks(update);

    changeState(JOB, 0, ASSIGNED, STARTING, RUNNING);
    clock.advance(WATCH_TIMEOUT);

    ImmutableMultimap.Builder<Integer, JobUpdateAction> actions = ImmutableMultimap.builder();

    updater.start(update, AUDIT);
    actions.putAll(0, INSTANCE_UPDATING);
    assertState(ROLLING_FORWARD, actions.build());
    releaseAllLocks();
    updater.abort(update.getSummary().getKey(), AUDIT);
    clock.advance(WATCH_TIMEOUT);
    assertState(ABORTED, actions.build());
  }

  @Test
  public void testStartUpdateAfterPausedAndLockLost() throws Exception {
    // Tests for regression of AURORA-1023, in which a user could paint themselves into a corner
    // by starting an update, pausing it, and forcibly releasing the job lock.  The result in this
    // behavior should be to prevent further job updates until the user aborts the first one.

    expectTaskKilled();

    control.replay();

    JobUpdate update = makeJobUpdate(makeInstanceConfig(0, 2, OLD_CONFIG));
    insertInitialTasks(update);

    changeState(JOB, 0, ASSIGNED, STARTING, RUNNING);
    clock.advance(WATCH_TIMEOUT);

    ImmutableMultimap.Builder<Integer, JobUpdateAction> actions = ImmutableMultimap.builder();

    updater.start(update, AUDIT);
    actions.putAll(0, INSTANCE_UPDATING);
    assertState(ROLLING_FORWARD, actions.build());

    updater.pause(update.getSummary().getKey(), AUDIT);
    assertState(ROLL_FORWARD_PAUSED, actions.build());
    clock.advance(WATCH_TIMEOUT);

    releaseAllLocks();

    JobUpdate builder = makeJobUpdate(makeInstanceConfig(0, 0, OLD_CONFIG));
    builder.getSummary().getKey().setId("another update");
    JobUpdate update2 = builder;

    try {
      updater.start(update2, AUDIT);
      fail();
    } catch (UpdateStateException e) {
      // Expected.
    }
  }

=======
>>>>>>> 46b1112e
  @Test(expected = UpdateStateException.class)
  public void testResumeUnknownUpdate() throws Exception {
    control.replay();

    updater.resume(UPDATE_ID, AUDIT);
  }

  @Test
  public void testFailToRollbackCompletedUpdate() throws Exception {
    expectTaskKilled().times(3);

    control.replay();

    JobUpdate builder = makeJobUpdate(makeInstanceConfig(0, 2, OLD_CONFIG));
    builder.getInstructions().getSettings()
        .setWaitForBatchCompletion(true)
        .setUpdateGroupSize(2);
    JobUpdate update = builder;
    insertInitialTasks(update);

    changeState(JOB, 0, ASSIGNED, STARTING, RUNNING);
    changeState(JOB, 1, ASSIGNED, STARTING, RUNNING);
    changeState(JOB, 2, ASSIGNED, STARTING, RUNNING);
    clock.advance(WATCH_TIMEOUT);

    ImmutableMultimap.Builder<Integer, JobUpdateAction> actions = ImmutableMultimap.builder();

    // Instances 0 and 1 are updated.
    updater.start(update, AUDIT);
    actions.putAll(0, INSTANCE_UPDATING)
        .putAll(1, INSTANCE_UPDATING);
    assertState(ROLLING_FORWARD, actions.build());
    changeState(JOB, 1, FINISHED, ASSIGNED, STARTING, RUNNING);
    clock.advance(Amount.of(WATCH_TIMEOUT.getValue() / 2, Time.MILLISECONDS));
    changeState(JOB, 0, FINISHED, ASSIGNED, STARTING, RUNNING);
    clock.advance(Amount.of(WATCH_TIMEOUT.getValue() / 2, Time.MILLISECONDS));

    // Instance 1 finished first, but update does not yet proceed until 0 finishes.
    actions.putAll(1, INSTANCE_UPDATED);
    assertState(ROLLING_FORWARD, actions.build());
    clock.advance(WATCH_TIMEOUT);
    actions.putAll(0, INSTANCE_UPDATED);

    // Instance 2 is updated.
    changeState(JOB, 2, FINISHED, ASSIGNED, STARTING, RUNNING);
    clock.advance(WATCH_TIMEOUT);
    actions.putAll(2, INSTANCE_UPDATING, INSTANCE_UPDATED);
    assertState(ROLLED_FORWARD, actions.build());

    assertJobState(
        JOB,
        ImmutableMap.of(0, NEW_CONFIG, 1, NEW_CONFIG, 2, NEW_CONFIG));

    try {
      updater.rollback(UPDATE_ID, AUDIT);
      fail();
    } catch (UpdateStateException e) {
      // Expected.
    }
  }

  @Test
  public void testRollbackDuringUpgrade() throws Exception {
    expectTaskKilled().times(5);

    control.replay();

    JobUpdate builder = makeJobUpdate(makeInstanceConfig(0, 2, OLD_CONFIG));
    builder.getInstructions().getSettings()
        .setWaitForBatchCompletion(true)
        .setUpdateGroupSize(2);
    JobUpdate update = builder;
    insertInitialTasks(update);

    changeState(JOB, 0, ASSIGNED, STARTING, RUNNING);
    changeState(JOB, 1, ASSIGNED, STARTING, RUNNING);
    changeState(JOB, 2, ASSIGNED, STARTING, RUNNING);
    clock.advance(WATCH_TIMEOUT);

    ImmutableMultimap.Builder<Integer, JobUpdateAction> actions = ImmutableMultimap.builder();

    // Instances 0 and 1 are updated.
    updater.start(update, AUDIT);
    actions.putAll(0, INSTANCE_UPDATING)
        .putAll(1, INSTANCE_UPDATING);
    assertState(ROLLING_FORWARD, actions.build());
    changeState(JOB, 1, FINISHED, ASSIGNED, STARTING, RUNNING);
    changeState(JOB, 0, FINISHED, ASSIGNED, STARTING, RUNNING);
    clock.advance(WATCH_TIMEOUT);

    actions.putAll(0, INSTANCE_UPDATED)
        .putAll(1, INSTANCE_UPDATED)
        .putAll(2, INSTANCE_UPDATING);
    assertState(ROLLING_FORWARD, actions.build());
    clock.advance(WATCH_TIMEOUT);

    updater.rollback(UPDATE_ID, AUDIT);

    actions.putAll(1, INSTANCE_ROLLING_BACK);
    actions.putAll(2, INSTANCE_ROLLING_BACK);
    changeState(JOB, 1, KILLED);
    changeState(JOB, 2, KILLED);
    clock.advance(WATCH_TIMEOUT);

    assertState(ROLLING_BACK, actions.build());
    clock.advance(WATCH_TIMEOUT);

    changeState(JOB, 2, ASSIGNED, STARTING, RUNNING);
    changeState(JOB, 1, ASSIGNED, STARTING, RUNNING);
    clock.advance(WATCH_TIMEOUT);

    actions.putAll(2, INSTANCE_ROLLED_BACK)
        .putAll(1, INSTANCE_ROLLED_BACK);
    changeState(JOB, 0, KILLED);
    actions.putAll(0, INSTANCE_ROLLING_BACK);
    clock.advance(WATCH_TIMEOUT);

    assertState(ROLLING_BACK, actions.build());

    changeState(JOB, 0, ASSIGNED, STARTING, RUNNING);
    actions.putAll(0, INSTANCE_ROLLED_BACK);
    clock.advance(WATCH_TIMEOUT);

    assertState(ROLLED_BACK, actions.build());

    assertJobState(
        JOB,
        ImmutableMap.of(0, OLD_CONFIG, 1, OLD_CONFIG, 2, OLD_CONFIG));
  }

  @Test
  public void testRollbackCoordinatedUpdate() throws Exception {
    control.replay();

    JobUpdate builder = makeJobUpdate(
        // No-op - task is already matching the new config.
        makeInstanceConfig(0, 0, NEW_CONFIG),
        // Tasks needing update.
        makeInstanceConfig(1, 2, OLD_CONFIG));

    builder.getInstructions().getSettings().setBlockIfNoPulsesAfterMs((int) PULSE_TIMEOUT_MS);
    insertInitialTasks(builder);

    changeState(JOB, 0, ASSIGNED, STARTING, RUNNING);
    changeState(JOB, 1, ASSIGNED, STARTING, RUNNING);
    changeState(JOB, 2, ASSIGNED, STARTING, RUNNING);
    clock.advance(WATCH_TIMEOUT);

    ImmutableMultimap.Builder<Integer, JobUpdateAction> actions = ImmutableMultimap.builder();
    updater.start(builder, AUDIT);

    // The update is blocked initially waiting for a pulse.
    assertState(ROLL_FORWARD_AWAITING_PULSE, actions.build());

    updater.rollback(UPDATE_ID, AUDIT);

    clock.advance(WATCH_TIMEOUT);
    assertState(ROLLED_BACK, actions.build());
  }

  @Test
  public void testRollbackPausedForwardUpdate() throws Exception {
    expectTaskKilled().times(2);

    control.replay();

    JobUpdate builder = makeJobUpdate(
        // No-op - task is already matching the new config.
        makeInstanceConfig(0, 0, NEW_CONFIG),
        // Tasks needing update.
        makeInstanceConfig(1, 2, OLD_CONFIG));

    insertInitialTasks(builder);

    changeState(JOB, 0, ASSIGNED, STARTING, RUNNING);
    changeState(JOB, 1, ASSIGNED, STARTING, RUNNING);
    changeState(JOB, 2, ASSIGNED, STARTING, RUNNING);
    clock.advance(WATCH_TIMEOUT);

    ImmutableMultimap.Builder<Integer, JobUpdateAction> actions = ImmutableMultimap.builder();
    updater.start(builder, AUDIT);

    actions.putAll(1, INSTANCE_UPDATING);
    assertState(ROLLING_FORWARD, actions.build());
    clock.advance(WATCH_TIMEOUT);
    changeState(JOB, 1, KILLED, ASSIGNED, STARTING, RUNNING);

    updater.pause(UPDATE_ID, AUDIT);
    assertState(ROLL_FORWARD_PAUSED, actions.build());

    updater.rollback(UPDATE_ID, AUDIT);

    actions.putAll(1, INSTANCE_ROLLING_BACK);
    clock.advance(WATCH_TIMEOUT);
    assertState(ROLLING_BACK, actions.build());

    actions.putAll(1, INSTANCE_ROLLED_BACK);
    changeState(JOB, 1, KILLED, ASSIGNED, STARTING, RUNNING);
    clock.advance(WATCH_TIMEOUT);
    assertState(ROLLED_BACK, actions.build());

    assertJobState(
        JOB,
        ImmutableMap.of(0, NEW_CONFIG, 1, OLD_CONFIG, 2, OLD_CONFIG));
  }

  @Test
  public void testInProgressUpdate() throws Exception {
    control.replay();

<<<<<<< HEAD
    JobUpdate inProgress = makeJobUpdate();
    ILock lock = insertInProgressUpdate(inProgress);

    JobUpdate anotherUpdate = makeJobUpdate();
=======
    IJobUpdate inProgress = makeJobUpdate();
    storage.write((NoResult.Quiet) storeProvider ->
        saveJobUpdate(storeProvider.getJobUpdateStore(), inProgress, ROLLING_FORWARD));
    IJobUpdate anotherUpdate = makeJobUpdate();
>>>>>>> 46b1112e
    try {
      updater.start(anotherUpdate, AUDIT);
      fail("update cannot start when another is in-progress");
    } catch (UpdateInProgressException e) {
      // Expected.
      assertEquals(
<<<<<<< HEAD
          inProgress.getSummary().setState(new JobUpdateState(ROLLING_FORWARD, 0, 0)),
          e.getInProgressUpdateSummary());
      assertEquals(ImmutableSet.of(lock), storage.read(p -> p.getLockStore().fetchLocks()));
    } finally {
      lockManager.releaseLock(lock.getKey().getJob());
=======
          inProgress.getSummary().newBuilder().setState(new JobUpdateState(ROLLING_FORWARD, 0, 0)),
          e.getInProgressUpdateSummary().newBuilder());
>>>>>>> 46b1112e
    }
  }

  private static JobUpdateSummary makeUpdateSummary(JobUpdateKey key) {
    return JobUpdateSummary.build(new JobUpdateSummary()
        .setUser("user")
        .setKey(key));
  }

  private static JobUpdate makeJobUpdate(IInstanceTaskConfig... configs) {
    JobUpdate builder = new JobUpdate()
        .setSummary(makeUpdateSummary(UPDATE_ID).setMetadata(METADATA))
        .setInstructions(new JobUpdateInstructions()
            .setDesiredState(new InstanceTaskConfig()
                .setTask(NEW_CONFIG)
                .setInstances(ImmutableSet.of(new Range(0, 2))))
            .setSettings(new JobUpdateSettings()
                .setUpdateGroupSize(1)
                .setRollbackOnFailure(true)
                .setMinWaitInInstanceRunningMs(WATCH_TIMEOUT.as(Time.MILLISECONDS).intValue())
                .setUpdateOnlyTheseInstances(ImmutableSet.of())));

    for (IInstanceTaskConfig config : configs) {
      builder.getInstructions().addToInitialState(config);
    }

    return builder;
  }

  private static JobUpdate setInstanceCount(IJobUpdate update, int instanceCount) {
    JobUpdate builder = update;
    builder.getInstructions().getDesiredState().setInstances(
        ImmutableSet.of(new Range(0, instanceCount - 1)));
    return builder;
  }

  private static IInstanceTaskConfig makeInstanceConfig(int start, int end, TaskConfig config) {
    return IInstanceTaskConfig.build(new InstanceTaskConfig()
        .setInstances(ImmutableSet.of(new Range(start, end)))
        .setTask(config));
  }
}<|MERGE_RESOLUTION|>--- conflicted
+++ resolved
@@ -79,7 +79,6 @@
 import org.apache.aurora.scheduler.state.UUIDGenerator.UUIDGeneratorImpl;
 import org.apache.aurora.scheduler.storage.JobUpdateStore;
 import org.apache.aurora.scheduler.storage.Storage;
-<<<<<<< HEAD
 import org.apache.aurora.scheduler.storage.db.DbModule;
 import org.apache.aurora.gen.InstanceTaskConfig;
 import org.apache.aurora.gen.JobInstanceUpdateEvent;
@@ -89,21 +88,7 @@
 import org.apache.aurora.gen.JobUpdateEvent;
 import org.apache.aurora.gen.JobUpdateKey;
 import org.apache.aurora.gen.JobUpdateSummary;
-import org.apache.aurora.gen.Lock;
-import org.apache.aurora.gen.LockKey;
 import org.apache.aurora.gen.ScheduledTask;
-=======
-import org.apache.aurora.scheduler.storage.entities.IInstanceTaskConfig;
-import org.apache.aurora.scheduler.storage.entities.IJobInstanceUpdateEvent;
-import org.apache.aurora.scheduler.storage.entities.IJobKey;
-import org.apache.aurora.scheduler.storage.entities.IJobUpdate;
-import org.apache.aurora.scheduler.storage.entities.IJobUpdateDetails;
-import org.apache.aurora.scheduler.storage.entities.IJobUpdateEvent;
-import org.apache.aurora.scheduler.storage.entities.IJobUpdateKey;
-import org.apache.aurora.scheduler.storage.entities.IJobUpdateSummary;
-import org.apache.aurora.scheduler.storage.entities.IScheduledTask;
-import org.apache.aurora.scheduler.storage.entities.ITaskConfig;
->>>>>>> 46b1112e
 import org.apache.aurora.scheduler.storage.mem.MemStorageModule;
 import org.apache.aurora.scheduler.testing.FakeScheduledExecutor;
 import org.apache.aurora.scheduler.testing.FakeStatsProvider;
@@ -290,9 +275,9 @@
       Multimap<Integer, JobUpdateAction> expectedActions) {
 
     JobUpdateDetails details = getDetails(key);
-    Iterable<IJobInstanceUpdateEvent> orderedEvents =
+    Iterable<JobInstanceUpdateEvent> orderedEvents =
         EVENT_ORDER.sortedCopy(details.getInstanceEvents());
-    Multimap<Integer, IJobInstanceUpdateEvent> eventsByInstance =
+    Multimap<Integer, JobInstanceUpdateEvent> eventsByInstance =
         Multimaps.index(orderedEvents, EVENT_TO_INSTANCE);
     Multimap<Integer, JobUpdateAction> actionsByInstance =
         Multimaps.transformValues(eventsByInstance, JobUpdateControllerImpl.EVENT_TO_ACTION);
@@ -310,18 +295,9 @@
         stateManager.insertPendingTasks(storeProvider, task, instanceIds));
   }
 
-<<<<<<< HEAD
-  private ILock insertInProgressUpdate(JobUpdate update) {
-    return storage.write(
-        storeProvider -> saveJobUpdate(storeProvider.getJobUpdateStore(), update, ROLLING_FORWARD));
-  }
-
   private void insertInitialTasks(JobUpdate update) {
-=======
-  private void insertInitialTasks(IJobUpdate update) {
->>>>>>> 46b1112e
     storage.write((NoResult.Quiet) storeProvider -> {
-      for (IInstanceTaskConfig config : update.getInstructions().getInitialState()) {
+      for (InstanceTaskConfig config : update.getInstructions().getInitialState()) {
         insertPendingTasks(config.getTask(), expandInstanceIds(ImmutableSet.of(config)));
       }
     });
@@ -1075,42 +1051,6 @@
     assertJobState(JOB, ImmutableMap.of(0, NEW_CONFIG, 1, OLD_CONFIG, 2, OLD_CONFIG));
   }
 
-<<<<<<< HEAD
-  private void releaseAllLocks() {
-    for (ILock lock : storage.read(p -> p.getLockStore().fetchLocks())) {
-      lockManager.releaseLock(lock.getKey().getJob());
-    }
-  }
-
-  @Test
-  public void testLostLock() throws Exception {
-    // Validates the 'write-only' nature of locks in relation to job updates.  We are in backwards
-    // compatibility mode for LockStore, so it is not used to control behavior of updates.
-    // As a result, out-of-band removal of locks will not impact the progress of job updates.
-
-    expectTaskKilled();
-
-    control.replay();
-
-    JobUpdate update = makeJobUpdate(
-        makeInstanceConfig(0, 2, OLD_CONFIG));
-    insertInitialTasks(update);
-
-    changeState(JOB, 0, ASSIGNED, STARTING, RUNNING);
-    changeState(JOB, 1, ASSIGNED, STARTING, RUNNING);
-    clock.advance(WATCH_TIMEOUT);
-
-    // Instance 0 is updated.
-    updater.start(update, AUDIT);
-    releaseAllLocks();
-    changeState(JOB, 0, KILLED);
-    ImmutableMultimap.Builder<Integer, JobUpdateAction> actions = ImmutableMultimap.builder();
-    actions.putAll(0, INSTANCE_UPDATING);
-    assertState(ROLLING_FORWARD, actions.build());
-  }
-
-=======
->>>>>>> 46b1112e
   private void expectInvalid(JobUpdate update)
       throws UpdateStateException, UpdateConfigurationException {
 
@@ -1163,12 +1103,7 @@
 
       JobUpdate builder = update;
       builder.getInstructions().getSettings().setUpdateGroupSize(0);
-<<<<<<< HEAD
-      releaseAllLocks();
       saveJobUpdate(store, builder, ROLLING_FORWARD);
-=======
-      saveJobUpdate(store, IJobUpdate.build(builder), ROLLING_FORWARD);
->>>>>>> 46b1112e
     });
 
     changeState(JOB, 0, KILLED, ASSIGNED, STARTING, RUNNING);
@@ -1240,24 +1175,6 @@
   }
 
   @Test
-<<<<<<< HEAD
-  public void testSystemResumeNoLock() throws Exception {
-    control.replay();
-
-    JobUpdate update = setInstanceCount(makeJobUpdate(makeInstanceConfig(0, 1, OLD_CONFIG)), 0);
-
-    storage.write((NoResult.Quiet) storeProvider -> {
-      ILock lock = saveJobUpdate(storeProvider.getJobUpdateStore(), update, ROLLING_FORWARD);
-      lockManager.releaseLock(lock.getKey().getJob());
-    });
-
-    subscriber.startAsync().awaitRunning();
-    assertState(ERROR, ImmutableMultimap.of());
-  }
-
-  @Test
-=======
->>>>>>> 46b1112e
   public void testImmediatelySuccessfulUpdate() throws Exception {
     control.replay();
 
@@ -1381,72 +1298,6 @@
     updater.pause(UPDATE_ID, AUDIT);
   }
 
-<<<<<<< HEAD
-  @Test
-  public void testAbortAfterLostLock() throws Exception {
-    expectTaskKilled();
-
-    control.replay();
-
-    JobUpdate update = makeJobUpdate(makeInstanceConfig(0, 2, OLD_CONFIG));
-    insertInitialTasks(update);
-
-    changeState(JOB, 0, ASSIGNED, STARTING, RUNNING);
-    clock.advance(WATCH_TIMEOUT);
-
-    ImmutableMultimap.Builder<Integer, JobUpdateAction> actions = ImmutableMultimap.builder();
-
-    updater.start(update, AUDIT);
-    actions.putAll(0, INSTANCE_UPDATING);
-    assertState(ROLLING_FORWARD, actions.build());
-    releaseAllLocks();
-    updater.abort(update.getSummary().getKey(), AUDIT);
-    clock.advance(WATCH_TIMEOUT);
-    assertState(ABORTED, actions.build());
-  }
-
-  @Test
-  public void testStartUpdateAfterPausedAndLockLost() throws Exception {
-    // Tests for regression of AURORA-1023, in which a user could paint themselves into a corner
-    // by starting an update, pausing it, and forcibly releasing the job lock.  The result in this
-    // behavior should be to prevent further job updates until the user aborts the first one.
-
-    expectTaskKilled();
-
-    control.replay();
-
-    JobUpdate update = makeJobUpdate(makeInstanceConfig(0, 2, OLD_CONFIG));
-    insertInitialTasks(update);
-
-    changeState(JOB, 0, ASSIGNED, STARTING, RUNNING);
-    clock.advance(WATCH_TIMEOUT);
-
-    ImmutableMultimap.Builder<Integer, JobUpdateAction> actions = ImmutableMultimap.builder();
-
-    updater.start(update, AUDIT);
-    actions.putAll(0, INSTANCE_UPDATING);
-    assertState(ROLLING_FORWARD, actions.build());
-
-    updater.pause(update.getSummary().getKey(), AUDIT);
-    assertState(ROLL_FORWARD_PAUSED, actions.build());
-    clock.advance(WATCH_TIMEOUT);
-
-    releaseAllLocks();
-
-    JobUpdate builder = makeJobUpdate(makeInstanceConfig(0, 0, OLD_CONFIG));
-    builder.getSummary().getKey().setId("another update");
-    JobUpdate update2 = builder;
-
-    try {
-      updater.start(update2, AUDIT);
-      fail();
-    } catch (UpdateStateException e) {
-      // Expected.
-    }
-  }
-
-=======
->>>>>>> 46b1112e
   @Test(expected = UpdateStateException.class)
   public void testResumeUnknownUpdate() throws Exception {
     control.replay();
@@ -1657,33 +1508,18 @@
   public void testInProgressUpdate() throws Exception {
     control.replay();
 
-<<<<<<< HEAD
     JobUpdate inProgress = makeJobUpdate();
-    ILock lock = insertInProgressUpdate(inProgress);
-
-    JobUpdate anotherUpdate = makeJobUpdate();
-=======
-    IJobUpdate inProgress = makeJobUpdate();
     storage.write((NoResult.Quiet) storeProvider ->
         saveJobUpdate(storeProvider.getJobUpdateStore(), inProgress, ROLLING_FORWARD));
-    IJobUpdate anotherUpdate = makeJobUpdate();
->>>>>>> 46b1112e
+    JobUpdate anotherUpdate = makeJobUpdate();
     try {
       updater.start(anotherUpdate, AUDIT);
       fail("update cannot start when another is in-progress");
     } catch (UpdateInProgressException e) {
       // Expected.
       assertEquals(
-<<<<<<< HEAD
           inProgress.getSummary().setState(new JobUpdateState(ROLLING_FORWARD, 0, 0)),
           e.getInProgressUpdateSummary());
-      assertEquals(ImmutableSet.of(lock), storage.read(p -> p.getLockStore().fetchLocks()));
-    } finally {
-      lockManager.releaseLock(lock.getKey().getJob());
-=======
-          inProgress.getSummary().newBuilder().setState(new JobUpdateState(ROLLING_FORWARD, 0, 0)),
-          e.getInProgressUpdateSummary().newBuilder());
->>>>>>> 46b1112e
     }
   }
 
