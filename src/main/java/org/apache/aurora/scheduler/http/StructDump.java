--- conflicted
+++ resolved
@@ -26,10 +26,7 @@
 import com.google.gson.Gson;
 import com.google.gson.GsonBuilder;
 
-<<<<<<< HEAD
 import org.apache.aurora.gen.JobKey;
-=======
->>>>>>> 9e646ae5
 import org.apache.aurora.scheduler.base.JobKeys;
 import org.apache.aurora.scheduler.storage.Storage;
 import org.apache.aurora.scheduler.storage.Storage.Work.Quiet;
@@ -99,11 +96,7 @@
 
   private static final Gson GSON = new GsonBuilder().setPrettyPrinting().create();
 
-<<<<<<< HEAD
-  private Response dumpEntity(final String id, final Quiet<Optional<?>> work) {
-=======
-  private Response dumpEntity(String id, Quiet<Optional<? extends TBase<?, ?>>> work) {
->>>>>>> 9e646ae5
+  private Response dumpEntity(String id, Quiet<Optional<?>> work) {
     return fillTemplate(template -> {
       template.setAttribute("id", id);
       Optional<?> struct = storage.read(work);
