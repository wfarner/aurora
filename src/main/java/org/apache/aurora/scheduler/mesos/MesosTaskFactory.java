--- conflicted
+++ resolved
@@ -76,11 +76,7 @@
    * @return A new task.
    * @throws SchedulerException If the task could not be encoded.
    */
-<<<<<<< HEAD
-  TaskInfo createFrom(AssignedTask task, Offer offer) throws SchedulerException;
-=======
-  TaskInfo createFrom(IAssignedTask task, Offer offer, boolean revocable) throws SchedulerException;
->>>>>>> 46b1112e
+  TaskInfo createFrom(AssignedTask task, Offer offer, boolean revocable) throws SchedulerException;
 
   // TODO(wfarner): Move this class to its own file to reduce visibility to package private.
   class MesosTaskFactoryImpl implements MesosTaskFactory {
@@ -103,22 +99,10 @@
     static final String TIER_LABEL = AURORA_LABEL_PREFIX + ".tier";
 
     private final ExecutorSettings executorSettings;
-<<<<<<< HEAD
-    private final TierManager tierManager;
     private final ServerInfo serverInfo;
 
     @Inject
-    MesosTaskFactoryImpl(
-        ExecutorSettings executorSettings,
-        TierManager tierManager,
-        ServerInfo serverInfo) {
-
-=======
-    private final IServerInfo serverInfo;
-
-    @Inject
-    MesosTaskFactoryImpl(ExecutorSettings executorSettings, IServerInfo serverInfo) {
->>>>>>> 46b1112e
+    MesosTaskFactoryImpl(ExecutorSettings executorSettings, ServerInfo serverInfo) {
       this.executorSettings = requireNonNull(executorSettings);
       this.serverInfo = requireNonNull(serverInfo);
     }
@@ -160,13 +144,8 @@
     }
 
     @Override
-<<<<<<< HEAD
-    public TaskInfo createFrom(AssignedTask task, Offer offer) throws SchedulerException {
-=======
-    public TaskInfo createFrom(IAssignedTask task, Offer offer, boolean revocable)
+    public TaskInfo createFrom(AssignedTask task, Offer offer, boolean revocable)
         throws SchedulerException {
-
->>>>>>> 46b1112e
       requireNonNull(task);
       requireNonNull(offer);
 
