--- conflicted
+++ resolved
@@ -15,11 +15,7 @@
 
 import java.util.List;
 import java.util.concurrent.locks.ReentrantLock;
-<<<<<<< HEAD
-import java.util.function.Consumer;
 import java.util.stream.Stream;
-=======
->>>>>>> 80378720
 
 import javax.inject.Inject;
 
@@ -177,13 +173,9 @@
   @Timed("scheduler_storage_recover")
   void recover(MutableStoreProvider stores) throws RecoveryFailedException {
     try {
-<<<<<<< HEAD
       try (Stream<Op> recovered = persistence.recover()) {
-        recovered.forEach(DurableStorage.this::replayOp);
+        Loader.load(stores, thriftBackfill, recovered);
       }
-=======
-      Loader.load(stores, thriftBackfill, persistence.recover());
->>>>>>> 80378720
     } catch (PersistenceException e) {
       throw new RecoveryFailedException(e);
     }
