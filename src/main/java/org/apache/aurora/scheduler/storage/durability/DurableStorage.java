--- conflicted
+++ resolved
@@ -15,10 +15,7 @@
 
 import java.util.List;
 import java.util.concurrent.locks.ReentrantLock;
-<<<<<<< HEAD
 import java.util.stream.Stream;
-=======
->>>>>>> 3a497c20
 
 import javax.inject.Inject;
 
@@ -36,6 +33,7 @@
 import org.apache.aurora.scheduler.storage.Storage.MutateWork.NoResult;
 import org.apache.aurora.scheduler.storage.Storage.NonVolatileStorage;
 import org.apache.aurora.scheduler.storage.TaskStore;
+import org.apache.aurora.scheduler.storage.durability.Persistence.Edit;
 import org.apache.aurora.scheduler.storage.durability.Persistence.PersistenceException;
 import org.slf4j.LoggerFactory;
 
@@ -154,11 +152,7 @@
 
   @Override
   @Timed("scheduler_storage_start")
-<<<<<<< HEAD
-  public synchronized void start(final MutateWork.NoResult.Quiet initializationLogic) {
-=======
   public void start(final MutateWork.NoResult.Quiet initializationLogic) {
->>>>>>> 3a497c20
     writeLock.lock();
     try {
       // We recover directly into the forwarded system to avoid persisting replayed operations.
@@ -180,13 +174,9 @@
   @Timed("scheduler_storage_recover")
   void recover(MutableStoreProvider stores) throws RecoveryFailedException {
     try {
-<<<<<<< HEAD
-      try (Stream<Op> recovered = persistence.recover()) {
+      try (Stream<Edit> recovered = persistence.recover()) {
         Loader.load(stores, thriftBackfill, recovered);
       }
-=======
-      Loader.load(stores, thriftBackfill, persistence.recover());
->>>>>>> 3a497c20
     } catch (PersistenceException e) {
       throw new RecoveryFailedException(e);
     }
