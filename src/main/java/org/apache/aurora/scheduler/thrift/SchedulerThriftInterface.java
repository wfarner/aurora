/**
 * Licensed under the Apache License, Version 2.0 (the "License");
 * you may not use this file except in compliance with the License.
 * You may obtain a copy of the License at
 *
 *     http://www.apache.org/licenses/LICENSE-2.0
 *
 * Unless required by applicable law or agreed to in writing, software
 * distributed under the License is distributed on an "AS IS" BASIS,
 * WITHOUT WARRANTIES OR CONDITIONS OF ANY KIND, either express or implied.
 * See the License for the specific language governing permissions and
 * limitations under the License.
 */
package org.apache.aurora.scheduler.thrift;

import java.io.IOException;
import java.util.Comparator;
import java.util.Map;
import java.util.Set;
import java.util.concurrent.atomic.AtomicLong;

import javax.annotation.Nullable;
import javax.inject.Inject;

import com.google.common.annotations.VisibleForTesting;
import com.google.common.base.Optional;
import com.google.common.base.Preconditions;
import com.google.common.collect.ContiguousSet;
import com.google.common.collect.DiscreteDomain;
import com.google.common.collect.FluentIterable;
import com.google.common.collect.HashMultimap;
import com.google.common.collect.ImmutableList;
import com.google.common.collect.ImmutableSet;
import com.google.common.collect.Iterables;
import com.google.common.collect.Maps;
import com.google.common.collect.Multimap;
import com.google.common.collect.Multimaps;
import com.google.common.collect.Range;
import com.google.common.collect.Sets;

import org.apache.aurora.common.stats.StatsProvider;
import org.apache.aurora.gen.DrainHostsResult;
import org.apache.aurora.gen.EndMaintenanceResult;
import org.apache.aurora.gen.ExplicitReconciliationSettings;
import org.apache.aurora.gen.Hosts;
import org.apache.aurora.gen.InstanceKey;
import org.apache.aurora.gen.InstanceTaskConfig;
import org.apache.aurora.gen.JobConfiguration;
import org.apache.aurora.gen.JobKey;
import org.apache.aurora.gen.JobUpdate;
import org.apache.aurora.gen.JobUpdateInstructions;
import org.apache.aurora.gen.JobUpdateKey;
import org.apache.aurora.gen.JobUpdatePulseStatus;
import org.apache.aurora.gen.JobUpdateQuery;
import org.apache.aurora.gen.JobUpdateRequest;
import org.apache.aurora.gen.JobUpdateSettings;
import org.apache.aurora.gen.JobUpdateSummary;
import org.apache.aurora.gen.ListBackupsResult;
import org.apache.aurora.gen.MaintenanceStatusResult;
import org.apache.aurora.gen.PulseJobUpdateResult;
import org.apache.aurora.gen.QueryRecoveryResult;
import org.apache.aurora.gen.ReadOnlyScheduler;
import org.apache.aurora.gen.ResourceAggregate;
import org.apache.aurora.gen.Response;
import org.apache.aurora.gen.Result;
import org.apache.aurora.gen.ScheduleStatus;
import org.apache.aurora.gen.ScheduledTask;
import org.apache.aurora.gen.StartJobUpdateResult;
import org.apache.aurora.gen.StartMaintenanceResult;
import org.apache.aurora.gen.TaskConfig;
import org.apache.aurora.gen.TaskQuery;
import org.apache.aurora.scheduler.base.JobKeys;
import org.apache.aurora.scheduler.base.Numbers;
import org.apache.aurora.scheduler.base.Query;
import org.apache.aurora.scheduler.base.Tasks;
import org.apache.aurora.scheduler.configuration.ConfigurationManager;
import org.apache.aurora.scheduler.configuration.ConfigurationManager.TaskDescriptionException;
import org.apache.aurora.scheduler.configuration.SanitizedConfiguration;
import org.apache.aurora.scheduler.cron.CronException;
import org.apache.aurora.scheduler.cron.CronJobManager;
import org.apache.aurora.scheduler.cron.SanitizedCronJob;
import org.apache.aurora.scheduler.quota.QuotaCheckResult;
import org.apache.aurora.scheduler.quota.QuotaManager;
import org.apache.aurora.scheduler.quota.QuotaManager.QuotaException;
import org.apache.aurora.scheduler.reconciliation.TaskReconciler;
import org.apache.aurora.scheduler.state.MaintenanceController;
import org.apache.aurora.scheduler.state.StateChangeResult;
import org.apache.aurora.scheduler.state.StateManager;
import org.apache.aurora.scheduler.state.UUIDGenerator;
import org.apache.aurora.scheduler.storage.Storage.MutateWork.NoResult;
import org.apache.aurora.scheduler.storage.Storage.NonVolatileStorage;
import org.apache.aurora.scheduler.storage.Storage.StoreProvider;
import org.apache.aurora.scheduler.storage.backup.Recovery;
import org.apache.aurora.scheduler.storage.backup.StorageBackup;
import org.apache.aurora.scheduler.storage.entities.IHostStatus;
import org.apache.aurora.scheduler.storage.entities.IJobConfiguration;
import org.apache.aurora.scheduler.storage.entities.IJobKey;
import org.apache.aurora.scheduler.storage.entities.IJobUpdate;
import org.apache.aurora.scheduler.storage.entities.IJobUpdateKey;
import org.apache.aurora.scheduler.storage.entities.IJobUpdateRequest;
import org.apache.aurora.scheduler.storage.entities.IJobUpdateSettings;
import org.apache.aurora.scheduler.storage.entities.IMetadata;
import org.apache.aurora.scheduler.storage.entities.IRange;
import org.apache.aurora.scheduler.storage.entities.IScheduledTask;
import org.apache.aurora.scheduler.storage.entities.ITaskConfig;
import org.apache.aurora.scheduler.storage.log.ThriftBackfill;
import org.apache.aurora.scheduler.thrift.aop.AnnotatedAuroraAdmin;
import org.apache.aurora.scheduler.thrift.aop.ThriftWorkload;
import org.apache.aurora.scheduler.thrift.auth.DecoratedThrift;
import org.apache.aurora.scheduler.updater.JobDiff;
import org.apache.aurora.scheduler.updater.JobUpdateController;
import org.apache.aurora.scheduler.updater.JobUpdateController.AuditData;
import org.apache.aurora.scheduler.updater.JobUpdateController.JobUpdatingException;
import org.apache.aurora.scheduler.updater.UpdateInProgressException;
import org.apache.aurora.scheduler.updater.UpdateStateException;
import org.slf4j.Logger;
import org.slf4j.LoggerFactory;

import static java.util.Objects.requireNonNull;

import static org.apache.aurora.common.base.MorePreconditions.checkNotBlank;
import static org.apache.aurora.gen.ResponseCode.INVALID_REQUEST;
import static org.apache.aurora.gen.ResponseCode.JOB_UPDATING_ERROR;
import static org.apache.aurora.gen.ResponseCode.OK;
import static org.apache.aurora.scheduler.base.Numbers.convertRanges;
import static org.apache.aurora.scheduler.base.Numbers.toRanges;
import static org.apache.aurora.scheduler.base.Tasks.ACTIVE_STATES;
import static org.apache.aurora.scheduler.base.Tasks.TERMINAL_STATES;
import static org.apache.aurora.scheduler.quota.QuotaCheckResult.Result.INSUFFICIENT_QUOTA;
import static org.apache.aurora.scheduler.thrift.Responses.addMessage;
import static org.apache.aurora.scheduler.thrift.Responses.empty;
import static org.apache.aurora.scheduler.thrift.Responses.error;
import static org.apache.aurora.scheduler.thrift.Responses.invalidRequest;
import static org.apache.aurora.scheduler.thrift.Responses.ok;

/**
 * Aurora scheduler thrift server implementation.
 * <p/>
 * Interfaces between users and the scheduler to access/modify jobs and perform cluster
 * administration tasks.
 */
@DecoratedThrift
class SchedulerThriftInterface implements AnnotatedAuroraAdmin {

  @VisibleForTesting
  static final String STAT_PREFIX = "thrift_workload_";
  @VisibleForTesting
  static final String CREATE_JOB = STAT_PREFIX + "createJob";
  @VisibleForTesting
  static final String CREATE_OR_UPDATE_CRON = STAT_PREFIX + "createOrUpdateCronTemplate";
  @VisibleForTesting
  static final String KILL_TASKS = STAT_PREFIX + "killTasks";
  @VisibleForTesting
  static final String RESTART_SHARDS = STAT_PREFIX + "restartShards";
  @VisibleForTesting
  static final String START_MAINTENANCE = STAT_PREFIX + "startMaintenance";
  @VisibleForTesting
  static final String DRAIN_HOSTS = STAT_PREFIX + "drainHosts";
  @VisibleForTesting
  static final String MAINTENANCE_STATUS = STAT_PREFIX + "maintenanceStatus";
  @VisibleForTesting
  static final String END_MAINTENANCE = STAT_PREFIX + "endMaintenance";
  @VisibleForTesting
  static final String ADD_INSTANCES = STAT_PREFIX + "addInstances";
  @VisibleForTesting
  static final String START_JOB_UPDATE = STAT_PREFIX + "startJobUpdate";

  private static final Logger LOG = LoggerFactory.getLogger(SchedulerThriftInterface.class);

  private final ConfigurationManager configurationManager;
  private final Thresholds thresholds;
  private final NonVolatileStorage storage;
  private final StorageBackup backup;
  private final Recovery recovery;
  private final MaintenanceController maintenance;
  private final CronJobManager cronJobManager;
  private final QuotaManager quotaManager;
  private final StateManager stateManager;
  private final UUIDGenerator uuidGenerator;
  private final JobUpdateController jobUpdateController;
  private final ReadOnlyScheduler.Iface readOnlyScheduler;
  private final AuditMessages auditMessages;
  private final TaskReconciler taskReconciler;

  private final AtomicLong createJobCounter;
  private final AtomicLong createOrUpdateCronCounter;
  private final AtomicLong killTasksCounter;
  private final AtomicLong restartShardsCounter;
  private final AtomicLong startMaintenanceCounter;
  private final AtomicLong drainHostsCounter;
  private final AtomicLong maintenanceStatusCounter;
  private final AtomicLong endMaintenanceCounter;
  private final AtomicLong addInstancesCounter;
  private final AtomicLong startJobUpdateCounter;

  @Inject
  SchedulerThriftInterface(
      ConfigurationManager configurationManager,
      Thresholds thresholds,
      NonVolatileStorage storage,
      StorageBackup backup,
      Recovery recovery,
      CronJobManager cronJobManager,
      MaintenanceController maintenance,
      QuotaManager quotaManager,
      StateManager stateManager,
      UUIDGenerator uuidGenerator,
      JobUpdateController jobUpdateController,
      ReadOnlyScheduler.Iface readOnlyScheduler,
      AuditMessages auditMessages,
      TaskReconciler taskReconciler,
      StatsProvider statsProvider) {

    this.configurationManager = requireNonNull(configurationManager);
    this.thresholds = requireNonNull(thresholds);
    this.storage = requireNonNull(storage);
    this.backup = requireNonNull(backup);
    this.recovery = requireNonNull(recovery);
    this.maintenance = requireNonNull(maintenance);
    this.cronJobManager = requireNonNull(cronJobManager);
    this.quotaManager = requireNonNull(quotaManager);
    this.stateManager = requireNonNull(stateManager);
    this.uuidGenerator = requireNonNull(uuidGenerator);
    this.jobUpdateController = requireNonNull(jobUpdateController);
    this.readOnlyScheduler = requireNonNull(readOnlyScheduler);
    this.auditMessages = requireNonNull(auditMessages);
    this.taskReconciler = requireNonNull(taskReconciler);

    this.createJobCounter = statsProvider.makeCounter(CREATE_JOB);
    this.createOrUpdateCronCounter = statsProvider.makeCounter(CREATE_OR_UPDATE_CRON);
    this.killTasksCounter = statsProvider.makeCounter(KILL_TASKS);
    this.restartShardsCounter = statsProvider.makeCounter(RESTART_SHARDS);
    this.startMaintenanceCounter = statsProvider.makeCounter(START_MAINTENANCE);
    this.drainHostsCounter = statsProvider.makeCounter(DRAIN_HOSTS);
    this.maintenanceStatusCounter = statsProvider.makeCounter(MAINTENANCE_STATUS);
    this.endMaintenanceCounter = statsProvider.makeCounter(END_MAINTENANCE);
    this.addInstancesCounter = statsProvider.makeCounter(ADD_INSTANCES);
    this.startJobUpdateCounter = statsProvider.makeCounter(START_JOB_UPDATE);
  }

  @Override
  public Response createJob(JobConfiguration inputJob) {
    SanitizedConfiguration sanitized;
    try {
      sanitized = SanitizedConfiguration.fromUnsanitized(configurationManager, inputJob);
    } catch (TaskDescriptionException e) {
      return error(INVALID_REQUEST, e);
    }

    if (sanitized.isCron()) {
      return invalidRequest(NO_CRON);
    }

    return storage.write(storeProvider -> {
      JobConfiguration job = sanitized.getJobConfig();

      try {
        jobUpdateController.assertNotUpdating(job.getKey());

        checkJobExists(storeProvider, job.getKey());

        TaskConfig template = sanitized.getJobConfig().getTaskConfig();
        int count = sanitized.getJobConfig().getInstanceCount();

        validateTaskLimits(
            count,
            quotaManager.checkInstanceAddition(template, count, storeProvider));

        LOG.info("Launching " + count + " tasks.");
        stateManager.insertPendingTasks(
            storeProvider,
            template,
            sanitized.getInstanceIds());
        createJobCounter.addAndGet(sanitized.getInstanceIds().size());

        return ok();
      } catch (JobUpdatingException e) {
        return error(JOB_UPDATING_ERROR, e);
      } catch (JobExistsException | TaskValidationException e) {
        return error(INVALID_REQUEST, e);
      }
    });
  }

  private static class JobExistsException extends Exception {
    JobExistsException(String message) {
      super(message);
    }
  }

  private void checkJobExists(StoreProvider store, JobKey jobKey) throws JobExistsException {
    if (!Iterables.isEmpty(store.getTaskStore().fetchTasks(Query.jobScoped(jobKey).active()))
        || getCronJob(store, jobKey).isPresent()) {

      throw new JobExistsException(jobAlreadyExistsMessage(jobKey));
    }
  }

  private Response createOrUpdateCronTemplate(JobConfiguration job, boolean updateOnly) {
    JobKey jobKey = job.getKey();
    JobKeys.assertValid(jobKey);

    SanitizedConfiguration sanitized;
    try {
      sanitized = SanitizedConfiguration.fromUnsanitized(configurationManager, job);
    } catch (TaskDescriptionException e) {
      return error(INVALID_REQUEST, e);
    }

    if (!sanitized.isCron()) {
      return invalidRequest(noCronScheduleMessage(jobKey));
    }

    return storage.write(storeProvider -> {
      try {
        jobUpdateController.assertNotUpdating(jobKey);

        int count = sanitized.getJobConfig().getInstanceCount();

        validateTaskLimits(
            count,
            quotaManager.checkCronUpdate(sanitized.getJobConfig(), storeProvider));

        // TODO(mchucarroll): Merge CronJobManager.createJob/updateJob
        if (updateOnly || getCronJob(storeProvider, jobKey).isPresent()) {
          // The job already has a schedule: so update it.
          cronJobManager.updateJob(SanitizedCronJob.from(sanitized));
        } else {
          checkJobExists(storeProvider, jobKey);
          cronJobManager.createJob(SanitizedCronJob.from(sanitized));
        }
        createOrUpdateCronCounter.addAndGet(count);

        return ok();
      } catch (JobUpdatingException e) {
        return error(JOB_UPDATING_ERROR, e);
      } catch (JobExistsException | TaskValidationException | CronException e) {
        return error(INVALID_REQUEST, e);
      }
    });
  }

  @Override
  public Response scheduleCronJob(JobConfiguration mutableJob) {
    return createOrUpdateCronTemplate(mutableJob, false);
  }

  @Override
  public Response replaceCronTemplate(JobConfiguration mutableJob) {
    return createOrUpdateCronTemplate(mutableJob, true);
  }

  @Override
  public Response descheduleCronJob(JobKey jobKey) {
    try {
      IJobKey jobKey = JobKeys.assertValid(IJobKey.build(mutableJobKey));
      jobUpdateController.assertNotUpdating(jobKey);

      if (cronJobManager.deleteJob(jobKey)) {
        return ok();
      } else {
        return addMessage(empty(), OK, notScheduledCronMessage(jobKey)).build();
      }
    } catch (JobUpdatingException e) {
      return error(JOB_UPDATING_ERROR, e);
    }
  }

  @Override
  public Response populateJobConfig(JobConfiguration description) throws IOException {
    return readOnlyScheduler.populateJobConfig(description);
  }

  @Override
  public Response startCronJob(JobKey jobKey) {
    JobKeys.assertValid(jobKey);

    try {
      cronJobManager.startJobNow(jobKey);
      return ok();
    } catch (CronException e) {
      return invalidRequest("Failed to start cron job - " + e.getMessage());
    }
  }

  // TODO(William Farner): Provide status information about cron jobs here.
  @ThriftWorkload
  @Override
  public Response getTasksStatus(TaskQuery query) throws IOException {
    return readOnlyScheduler.getTasksStatus(query);
  }

  @ThriftWorkload
  @Override
  public Response getTasksWithoutConfigs(TaskQuery query) throws IOException {
    return readOnlyScheduler.getTasksWithoutConfigs(query);
  }

  @ThriftWorkload
  @Override
  public Response getPendingReason(TaskQuery query) throws IOException {
    return readOnlyScheduler.getPendingReason(query);
  }

  @ThriftWorkload
  @Override
  public Response getConfigSummary(JobKey job) throws IOException {
    return readOnlyScheduler.getConfigSummary(job);
  }

  @ThriftWorkload
  @Override
  public Response getRoleSummary() throws IOException {
    return readOnlyScheduler.getRoleSummary();
  }

  @ThriftWorkload
  @Override
  public Response getJobSummary(@Nullable String maybeNullRole) throws IOException {
    return readOnlyScheduler.getJobSummary(maybeNullRole);
  }

  @ThriftWorkload
  @Override
  public Response getJobs(@Nullable String maybeNullRole) throws IOException {
    return readOnlyScheduler.getJobs(maybeNullRole);
  }

  @Override
  public Response getJobUpdateDiff(JobUpdateRequest request) throws IOException {
    return readOnlyScheduler.getJobUpdateDiff(request);
  }

  @Override
  public Response getTierConfigs() throws IOException {
    return readOnlyScheduler.getTierConfigs();
  }

<<<<<<< HEAD
  private void validateLockForTasks(Iterable<ScheduledTask> tasks) throws JobUpdatingException {
    ImmutableSet<JobKey> uniqueKeys = FluentIterable.from(tasks)
        .transform(Tasks::getJob)
        .toSet();

    // Validate lock against every unique job key derived from the tasks.
    for (JobKey key : uniqueKeys) {
      jobUpdateController.assertNotUpdating(key);
    }
  }

=======
>>>>>>> 46b1112e
  private static Query.Builder implicitKillQuery(Query.Builder query) {
    // Unless statuses were specifically supplied, only attempt to kill active tasks.
    return query.get().getStatuses().isEmpty() ? query.byStatus(ACTIVE_STATES) : query;
  }

  @Override
  public Response killTasks(
      @Nullable JobKey jobKey,
      @Nullable Set<Integer> instances,
      @Nullable String message) {

    Response._Builder response = empty();
    JobKeys.assertValid(jobKey);
    Query.Builder query;
    if (instances == null || Iterables.isEmpty(instances)) {
      query = implicitKillQuery(Query.jobScoped(jobKey));
    } else {
      query = implicitKillQuery(Query.instanceScoped(jobKey, instances));
    }

    return storage.write(storeProvider -> {
<<<<<<< HEAD
      Iterable<ScheduledTask> tasks = storeProvider.getTaskStore().fetchTasks(query);
=======
>>>>>>> 46b1112e
      try {
        jobUpdateController.assertNotUpdating(jobKey);
      } catch (JobUpdatingException e) {
        return error(JOB_UPDATING_ERROR, e);
      }

      Iterable<IScheduledTask> tasks = storeProvider.getTaskStore().fetchTasks(query);

      LOG.info("Killing tasks matching " + query);

      int tasksKilled = 0;
      for (String taskId : Tasks.ids(tasks)) {
        if (StateChangeResult.SUCCESS == stateManager.changeState(
            storeProvider,
            taskId,
            Optional.absent(),
            ScheduleStatus.KILLING,
            auditMessages.killedByRemoteUser(Optional.fromNullable(message)))) {
          ++tasksKilled;
        }
      }
      killTasksCounter.addAndGet(tasksKilled);

      return tasksKilled > 0
          ? response.setResponseCode(OK).build()
          : addMessage(response, OK, NO_TASKS_TO_KILL_MESSAGE).build();
    });
  }

  @Override
  public Response restartShards(JobKey jobKey, Set<Integer> shardIds) {
    JobKeys.assertValid(jobKey);
    checkNotBlank(shardIds);

    return storage.write(storeProvider -> {
      try {
        jobUpdateController.assertNotUpdating(jobKey);
      } catch (JobUpdatingException e) {
        return error(JOB_UPDATING_ERROR, e);
      }

      Query.Builder query = Query.instanceScoped(jobKey, shardIds).active();
      Iterable<ScheduledTask> matchingTasks = storeProvider.getTaskStore().fetchTasks(query);
      if (Iterables.size(matchingTasks) != shardIds.size()) {
        return invalidRequest("Not all requested shards are active.");
      }

      LOG.info("Restarting shards matching " + query);
      for (String taskId : Tasks.ids(matchingTasks)) {
        stateManager.changeState(
            storeProvider,
            taskId,
            Optional.absent(),
            ScheduleStatus.RESTARTING,
            auditMessages.restartedByRemoteUser());
      }
      restartShardsCounter.addAndGet(shardIds.size());

      return ok();
    });
  }

  @Override
  public Response getQuota(String ownerRole) throws IOException {
    return readOnlyScheduler.getQuota(ownerRole);
  }

  @Override
  public Response setQuota(String ownerRole, ResourceAggregate resourceAggregate) {
    checkNotBlank(ownerRole);
    requireNonNull(resourceAggregate);

    try {
      storage.write((NoResult<QuotaException>) store -> quotaManager.saveQuota(
          ownerRole,
          ThriftBackfill.backfillResourceAggregate(resourceAggregate),
          store));
      return ok();
    } catch (QuotaException e) {
      return error(INVALID_REQUEST, e);
    }
  }

  @Override
  public Response startMaintenance(Hosts hosts) {
    startMaintenanceCounter.addAndGet(hosts.getHostNames().size());
    return ok(Result.withStartMaintenanceResult(
        StartMaintenanceResult.builder()
            .setStatuses(maintenance.startMaintenance(hosts.getHostNames()))));
  }

  @Override
  public Response drainHosts(Hosts hosts) {
    drainHostsCounter.addAndGet(hosts.getHostNames().size());
    return ok(Result.withDrainHostsResult(DrainHostsResult.builder()
        .setStatuses(maintenance.drain(hosts.getHostNames()))));
  }

  @Override
  public Response maintenanceStatus(Hosts hosts) {
    maintenanceStatusCounter.addAndGet(hosts.getHostNames().size());
    return ok(Result.withMaintenanceStatusResult(
        MaintenanceStatusResult.builder()
            .setStatuses(maintenance.getStatus(hosts.getHostNames()))));
  }

  @Override
  public Response endMaintenance(Hosts hosts) {
    endMaintenanceCounter.addAndGet(hosts.getHostNames().size());
    return ok(Result.withEndMaintenanceResult(
        EndMaintenanceResult.builder()
            .setStatuses(maintenance.endMaintenance(hosts.getHostNames()))));
  }

  @Override
  public Response forceTaskState(String taskId, ScheduleStatus status) {
    checkNotBlank(taskId);
    requireNonNull(status);

    storage.write(storeProvider -> stateManager.changeState(
        storeProvider,
        taskId,
        Optional.absent(),
        status,
        auditMessages.transitionedBy()));

    return ok();
  }

  @Override
  public Response performBackup() {
    backup.backupNow();
    return ok();
  }

  @Override
  public Response listBackups() {
    return ok(Result.withListBackupsResult(ListBackupsResult.builder()
        .setBackups(recovery.listBackups())));
  }

  @Override
  public Response stageRecovery(String backupId) {
    recovery.stage(backupId);
    return ok();
  }

  @Override
  public Response queryRecovery(TaskQuery query) {
    return ok(Result.withQueryRecoveryResult(QueryRecoveryResult.builder()
        .setTasks(ImmutableList.copyOf(recovery.query(Query.arbitrary(query))))));
  }

  @Override
  public Response deleteRecoveryTasks(TaskQuery query) {
    recovery.deleteTasks(Query.arbitrary(query));
    return ok();
  }

  @Override
  public Response commitRecovery() {
    recovery.commit();
    return ok();
  }

  @Override
  public Response unloadRecovery() {
    recovery.unload();
    return ok();
  }

  @Override
  public Response snapshot() {
    storage.snapshot();
    return ok();
  }

  @Override
  public Response triggerExplicitTaskReconciliation(ExplicitReconciliationSettings settings)
      throws IOException {
    try {
      requireNonNull(settings);
      Preconditions.checkArgument(!settings.hasBatchSize() || settings.getBatchSize() > 0,
          "Batch size must be greater than zero.");

      Optional<Integer> batchSize = settings.hasBatchSize()
          ? Optional.of(settings.getBatchSize())
          : Optional.absent();

      taskReconciler.triggerExplicitReconciliation(batchSize);
      return ok();
    } catch (IllegalArgumentException e) {
      return error(INVALID_REQUEST, e);
    }
  }

  @Override
  public Response triggerImplicitTaskReconciliation() throws IOException {
    taskReconciler.triggerImplicitReconciliation();
    return ok();
  }

  @Override
  public Response addInstances(InstanceKey key, int count) {
    JobKey jobKey = key.getJobKey();
    JobKeys.assertValid(jobKey);

<<<<<<< HEAD
=======
    if (count <= 0) {
      return invalidRequest(INVALID_INSTANCE_COUNT);
    }

    Response response = empty();
>>>>>>> 46b1112e
    return storage.write(storeProvider -> {
      try {
        if (getCronJob(storeProvider, jobKey).isPresent()) {
          return invalidRequest("Instances may not be added to cron jobs.");
        }

        jobUpdateController.assertNotUpdating(jobKey);

        FluentIterable<ScheduledTask> currentTasks = FluentIterable.from(
            storeProvider.getTaskStore().fetchTasks(Query.jobScoped(jobKey).active()));

<<<<<<< HEAD
        if (count <= 0) {
          return invalidRequest(INVALID_INSTANCE_COUNT);
        }

        Optional<ScheduledTask> templateTask = Iterables.tryFind(
=======
        Optional<IScheduledTask> templateTask = Iterables.tryFind(
>>>>>>> 46b1112e
            currentTasks,
            e -> e.getAssignedTask().getInstanceId() == key.getInstanceId());
        if (!templateTask.isPresent()) {
          return invalidRequest(INVALID_INSTANCE_ID);
        }

        int lastId = currentTasks
            .transform(e -> e.getAssignedTask().getInstanceId())
            .toList()
            .stream()
            .max(Comparator.naturalOrder()).get();

        Set<Integer> instanceIds = ContiguousSet.create(
            Range.openClosed(lastId, lastId + count),
            DiscreteDomain.integers());

        TaskConfig task = templateTask.get().getAssignedTask().getTask();
        validateTaskLimits(
            Iterables.size(currentTasks) + instanceIds.size(),
            quotaManager.checkInstanceAddition(task, instanceIds.size(), storeProvider));

        stateManager.insertPendingTasks(storeProvider, task, instanceIds);
        addInstancesCounter.addAndGet(instanceIds.size());

        return ok();
      } catch (JobUpdatingException e) {
        return error(JOB_UPDATING_ERROR, e);
      } catch (TaskValidationException | IllegalArgumentException e) {
        return error(INVALID_REQUEST, e);
      }
    });
  }

  private Optional<JobConfiguration> getCronJob(StoreProvider storeProvider, JobKey jobKey) {
    requireNonNull(jobKey);
    return storeProvider.getCronJobStore().fetchJob(jobKey);
  }

  private static class TaskValidationException extends Exception {
    TaskValidationException(String message) {
      super(message);
    }
  }

  private void validateTaskLimits(
      int totalInstances,
      QuotaCheckResult quotaCheck) throws TaskValidationException {

    if (totalInstances <= 0 || totalInstances > thresholds.getMaxTasksPerJob()) {
      throw new TaskValidationException(String.format(
          "Instance count must be between 1 and %d inclusive.", thresholds.getMaxTasksPerJob()));
    }

    if (quotaCheck.getResult() == INSUFFICIENT_QUOTA) {
      throw new TaskValidationException("Insufficient resource quota: "
          + quotaCheck.getDetails().or(""));
    }
  }

  private static Set<InstanceTaskConfig> buildInitialState(Map<Integer, TaskConfig> tasks) {
    // Translate tasks into instance IDs.
    Multimap<TaskConfig, Integer> instancesByConfig = HashMultimap.create();
    Multimaps.invertFrom(Multimaps.forMap(tasks), instancesByConfig);

    // Reduce instance IDs into contiguous ranges.
    Map<TaskConfig, Set<Range<Integer>>> rangesByConfig =
        Maps.transformValues(instancesByConfig.asMap(), Numbers::toRanges);

    ImmutableSet.Builder<InstanceTaskConfig> builder = ImmutableSet.builder();
    for (Map.Entry<TaskConfig, Set<Range<Integer>>> entry : rangesByConfig.entrySet()) {
      builder.add(InstanceTaskConfig.builder()
          .setTask(entry.getKey())
          .setInstances(convertRanges(entry.getValue()))
          .build());
    }

    return builder.build();
  }

  @Override
  public Response startJobUpdate(JobUpdateRequest originalRequest, @Nullable String message) {
    requireNonNull(originalRequest);

    if (!originalRequest.getTaskConfig().isIsService()) {
      return invalidRequest(NON_SERVICE_TASK);
    }

    JobUpdateSettings settings = requireNonNull(originalRequest.getSettings());
    if (settings.getUpdateGroupSize() <= 0) {
      return invalidRequest(INVALID_GROUP_SIZE);
    }

    if (settings.getMaxPerInstanceFailures() < 0) {
      return invalidRequest(INVALID_MAX_INSTANCE_FAILURES);
    }

    if (settings.getMaxFailedInstances() < 0) {
      return invalidRequest(INVALID_MAX_FAILED_INSTANCES);
    }

    if (settings.getMaxPerInstanceFailures() * originalRequest.getInstanceCount()
            > thresholds.getMaxUpdateInstanceFailures()) {
      return invalidRequest(TOO_MANY_POTENTIAL_FAILED_INSTANCES);
    }

    if (settings.getMinWaitInInstanceRunningMs() < 0) {
      return invalidRequest(INVALID_MIN_WAIT_TO_RUNNING);
    }

    if (settings.getBlockIfNoPulsesAfterMs() < 0) {
      return invalidRequest(INVALID_PULSE_TIMEOUT);
    }

    JobUpdateRequest request;
    try {
      request = originalRequest.mutate()
          .setTaskConfig(configurationManager.validateAndPopulate(originalRequest.getTaskConfig()))
          .build();
    } catch (TaskDescriptionException e) {
      return error(INVALID_REQUEST, e);
    }

    return storage.write(storeProvider -> {
      JobKey job = request.getTaskConfig().getJob();
      if (getCronJob(storeProvider, job).isPresent()) {
        return invalidRequest(NO_CRON);
      }

      String updateId = uuidGenerator.createNew().toString();
      JobUpdateSettings settings1 = request.getSettings();

      JobDiff diff = JobDiff.compute(
          storeProvider.getTaskStore(),
          job,
          JobDiff.asMap(request.getTaskConfig(), request.getInstanceCount()),
          settings1.getUpdateOnlyTheseInstances());

      Set<Integer> invalidScope = diff.getOutOfScopeInstances(
          Numbers.rangesToInstanceIds(settings1.getUpdateOnlyTheseInstances()));
      if (!invalidScope.isEmpty()) {
        return invalidRequest(
            "The update request attempted to update specific instances,"
                + " but some are irrelevant to the update and current job state: "
                + invalidScope);
      }

      if (diff.isNoop()) {
        return addMessage(empty(), OK, NOOP_JOB_UPDATE_MESSAGE).build();
      }

      JobUpdateInstructions._Builder instructions = JobUpdateInstructions.builder()
          .setSettings(settings1)
          .setInitialState(buildInitialState(diff.getReplacedInstances()));

      Set<Integer> replacements = diff.getReplacementInstances();
      if (!replacements.isEmpty()) {
        instructions.setDesiredState(
            InstanceTaskConfig.builder()
                .setTask(request.getTaskConfig())
                .setInstances(convertRanges(toRanges(replacements)))
                .build());
      }

      String remoteUserName = auditMessages.getRemoteUserName();
      JobUpdate update = JobUpdate.builder()
          .setSummary(JobUpdateSummary.builder()
              .setKey(JobUpdateKey.builder().setJob(job).setId(updateId))
              .setUser(remoteUserName)
              .setMetadata(request.getMetadata()))
          .setInstructions(instructions)
          .build();

      try {
        validateTaskLimits(
            request.getInstanceCount(),
            quotaManager.checkJobUpdate(update, storeProvider));

        jobUpdateController.start(
            update,
            new AuditData(remoteUserName, Optional.fromNullable(message)));
        startJobUpdateCounter.addAndGet(request.getInstanceCount());
        return ok(Result.withStartJobUpdateResult(
                StartJobUpdateResult.builder().setKey(
                    update.getSummary().getKey())
                    .setUpdateSummary(update.getSummary())));
      } catch (UpdateInProgressException e) {
        return error(INVALID_REQUEST, e).mutate()
            .setResult(Result.withStartJobUpdateResult(
                StartJobUpdateResult.builder()
                    .setKey(e.getInProgressUpdateSummary().getKey())
                    .setUpdateSummary(e.getInProgressUpdateSummary())))
            .build();
      } catch (UpdateStateException | TaskValidationException e) {
        return error(INVALID_REQUEST, e);
      }
    });
  }

  private Response changeJobUpdateState(
      JobUpdateKey key,
      JobUpdateStateChange change,
      Optional<String> message) {

    JobKeys.assertValid(key.getJob());
    return storage.write(storeProvider -> {
      try {
        change.modifyUpdate(
            jobUpdateController,
            key,
            new AuditData(auditMessages.getRemoteUserName(), message));
        return ok();
      } catch (UpdateStateException e) {
        return error(INVALID_REQUEST, e);
      }
    });
  }

  private interface JobUpdateStateChange {
    void modifyUpdate(JobUpdateController controller, JobUpdateKey key, AuditData auditData)
        throws UpdateStateException;
  }

  @Override
  public Response pauseJobUpdate(JobUpdateKey mutableKey, @Nullable String message) {
    return changeJobUpdateState(
        mutableKey,
        JobUpdateController::pause,
        Optional.fromNullable(message));
  }

  @Override
  public Response resumeJobUpdate(JobUpdateKey mutableKey, @Nullable String message) {
    return changeJobUpdateState(
        mutableKey,
        JobUpdateController::resume,
        Optional.fromNullable(message));
  }

  @Override
  public Response abortJobUpdate(JobUpdateKey mutableKey, @Nullable String message) {
    return changeJobUpdateState(
        mutableKey,
        JobUpdateController::abort,
        Optional.fromNullable(message));
  }

  @Override
  public Response rollbackJobUpdate(JobUpdateKey mutableKey, @Nullable String message) {
    return changeJobUpdateState(
        mutableKey,
        JobUpdateController::rollback,
        Optional.fromNullable(message));
  }

  @Override
  public Response pulseJobUpdate(JobUpdateKey mutableUpdateKey) {
    JobUpdateKey updateKey = validateJobUpdateKey(mutableUpdateKey);
    try {
      JobUpdatePulseStatus result = jobUpdateController.pulse(updateKey);
      return ok(Result.withPulseJobUpdateResult(
          PulseJobUpdateResult.builder().setStatus(result)));
    } catch (UpdateStateException e) {
      return error(INVALID_REQUEST, e);
    }
  }

  @Override
  public Response pruneTasks(TaskQuery originalQuery) {
    TaskQuery query;
    if (originalQuery.hasStatuses()
        && originalQuery.getStatuses().stream().anyMatch(ACTIVE_STATES::contains)) {

      return error("Tasks in non-terminal state cannot be pruned.").build();
    } else if (!originalQuery.hasStatuses()) {
      query = originalQuery.mutate().setStatuses(TERMINAL_STATES).build();
    } else {
      query = originalQuery;
    }

    Iterable<ScheduledTask> tasks = storage.read(storeProvider ->
        storeProvider.getTaskStore().fetchTasks(Query.arbitrary(query)));
    // For some reason fetchTasks ignores the offset/limit options of a TaskQuery. So we have to
    // manually apply the limit here. To be fixed in AURORA-1892.
    if (query.hasLimit()) {
      // TODO(wfarner): WARNING - hasLimit() is always true!  This changes behavior from thrift.
      // Double-check other similar call sites.  Optional fields all use nullable field types,
      // and non-optional fields have hasX() == true.
      tasks = Iterables.limit(tasks, query.getLimit());
    }

    Iterable<String> taskIds = Iterables.transform(
        tasks,
        task -> task.getAssignedTask().getTaskId());

    return storage.write(storeProvider -> {
      stateManager.deleteTasks(storeProvider, Sets.newHashSet(taskIds));
      return ok();
    });
  }

  @ThriftWorkload
  @Override
  public Response getJobUpdateSummaries(JobUpdateQuery mutableQuery) throws IOException {
    return readOnlyScheduler.getJobUpdateSummaries(mutableQuery);
  }

  @ThriftWorkload
  @Override
  public Response getJobUpdateDetails(JobUpdateKey key, JobUpdateQuery query) throws IOException {
    return readOnlyScheduler.getJobUpdateDetails(key, query);
  }

  private static JobUpdateKey validateJobUpdateKey(JobUpdateKey key) {
    JobKeys.assertValid(key.getJob());
    checkNotBlank(key.getId());
    return key;
  }

  @VisibleForTesting
  static String noCronScheduleMessage(JobKey jobKey) {
    return String.format("Job %s has no cron schedule", JobKeys.canonicalString(jobKey));
  }

  @VisibleForTesting
  static String notScheduledCronMessage(JobKey jobKey) {
    return String.format("Job %s is not scheduled with cron", JobKeys.canonicalString(jobKey));
  }

  @VisibleForTesting
  static String jobAlreadyExistsMessage(JobKey jobKey) {
    return String.format("Job %s already exists", JobKeys.canonicalString(jobKey));
  }

  @VisibleForTesting
  static final String NO_TASKS_TO_KILL_MESSAGE = "No tasks to kill.";

  @VisibleForTesting
  static final String NOOP_JOB_UPDATE_MESSAGE = "Job is unchanged by proposed update.";

  @VisibleForTesting
  static final String NO_CRON = "Cron jobs may only be created/updated by calling scheduleCronJob.";

  @VisibleForTesting
  static final String NON_SERVICE_TASK = "Updates are not supported for non-service tasks.";

  @VisibleForTesting
  static final String INVALID_GROUP_SIZE = "updateGroupSize must be positive.";

  @VisibleForTesting
  static final String INVALID_MAX_FAILED_INSTANCES = "maxFailedInstances must be non-negative.";

  @VisibleForTesting
  static final String TOO_MANY_POTENTIAL_FAILED_INSTANCES = "Your update allows too many failures "
      + "to occur, consider decreasing the per-instance failures or maxFailedInstances.";

  @VisibleForTesting
  static final String INVALID_MAX_INSTANCE_FAILURES
      = "maxPerInstanceFailures must be non-negative.";

  @VisibleForTesting
  static final String INVALID_MIN_WAIT_TO_RUNNING =
      "minWaitInInstanceRunningMs must be non-negative.";

  @VisibleForTesting
  static final String INVALID_PULSE_TIMEOUT = "blockIfNoPulsesAfterMs must be positive.";

  @VisibleForTesting
  static final String INVALID_INSTANCE_ID = "No active task found for a given instance ID.";

  @VisibleForTesting
  static final String INVALID_INSTANCE_COUNT = "Instance count must be positive.";
}<|MERGE_RESOLUTION|>--- conflicted
+++ resolved
@@ -436,20 +436,6 @@
     return readOnlyScheduler.getTierConfigs();
   }
 
-<<<<<<< HEAD
-  private void validateLockForTasks(Iterable<ScheduledTask> tasks) throws JobUpdatingException {
-    ImmutableSet<JobKey> uniqueKeys = FluentIterable.from(tasks)
-        .transform(Tasks::getJob)
-        .toSet();
-
-    // Validate lock against every unique job key derived from the tasks.
-    for (JobKey key : uniqueKeys) {
-      jobUpdateController.assertNotUpdating(key);
-    }
-  }
-
-=======
->>>>>>> 46b1112e
   private static Query.Builder implicitKillQuery(Query.Builder query) {
     // Unless statuses were specifically supplied, only attempt to kill active tasks.
     return query.get().getStatuses().isEmpty() ? query.byStatus(ACTIVE_STATES) : query;
@@ -471,10 +457,6 @@
     }
 
     return storage.write(storeProvider -> {
-<<<<<<< HEAD
-      Iterable<ScheduledTask> tasks = storeProvider.getTaskStore().fetchTasks(query);
-=======
->>>>>>> 46b1112e
       try {
         jobUpdateController.assertNotUpdating(jobKey);
       } catch (JobUpdatingException e) {
@@ -682,14 +664,11 @@
     JobKey jobKey = key.getJobKey();
     JobKeys.assertValid(jobKey);
 
-<<<<<<< HEAD
-=======
     if (count <= 0) {
       return invalidRequest(INVALID_INSTANCE_COUNT);
     }
 
     Response response = empty();
->>>>>>> 46b1112e
     return storage.write(storeProvider -> {
       try {
         if (getCronJob(storeProvider, jobKey).isPresent()) {
@@ -701,15 +680,7 @@
         FluentIterable<ScheduledTask> currentTasks = FluentIterable.from(
             storeProvider.getTaskStore().fetchTasks(Query.jobScoped(jobKey).active()));
 
-<<<<<<< HEAD
-        if (count <= 0) {
-          return invalidRequest(INVALID_INSTANCE_COUNT);
-        }
-
         Optional<ScheduledTask> templateTask = Iterables.tryFind(
-=======
-        Optional<IScheduledTask> templateTask = Iterables.tryFind(
->>>>>>> 46b1112e
             currentTasks,
             e -> e.getAssignedTask().getInstanceId() == key.getInstanceId());
         if (!templateTask.isPresent()) {
