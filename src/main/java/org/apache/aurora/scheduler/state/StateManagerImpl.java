/**
 * Licensed under the Apache License, Version 2.0 (the "License");
 * you may not use this file except in compliance with the License.
 * You may obtain a copy of the License at
 *
 *     http://www.apache.org/licenses/LICENSE-2.0
 *
 * Unless required by applicable law or agreed to in writing, software
 * distributed under the License is distributed on an "AS IS" BASIS,
 * WITHOUT WARRANTIES OR CONDITIONS OF ANY KIND, either express or implied.
 * See the License for the specific language governing permissions and
 * limitations under the License.
 */
package org.apache.aurora.scheduler.state;

import java.net.InetAddress;
import java.net.UnknownHostException;
import java.util.List;
import java.util.Set;
import java.util.function.Function;
import java.util.stream.Collectors;

import javax.inject.Inject;

import com.google.common.annotations.VisibleForTesting;
import com.google.common.base.Optional;
import com.google.common.base.Preconditions;
import com.google.common.base.Supplier;
import com.google.common.base.Suppliers;
import com.google.common.collect.FluentIterable;
import com.google.common.collect.ImmutableList;
import com.google.common.collect.ImmutableSet;
import com.google.common.collect.Iterables;
import com.google.common.collect.Lists;
import com.google.common.collect.Ordering;

import org.apache.aurora.common.util.Clock;
import org.apache.aurora.gen.AssignedTask;
import org.apache.aurora.gen.ScheduleStatus;
import org.apache.aurora.gen.ScheduledTask;
import org.apache.aurora.gen.TaskConfig;
import org.apache.aurora.gen.TaskEvent;
import org.apache.aurora.scheduler.TaskIdGenerator;
import org.apache.aurora.scheduler.base.Query;
import org.apache.aurora.scheduler.base.Tasks;
import org.apache.aurora.scheduler.events.EventSink;
import org.apache.aurora.scheduler.events.PubsubEvent;
import org.apache.aurora.scheduler.events.PubsubEvent.TaskStateChange;
import org.apache.aurora.scheduler.mesos.Driver;
import org.apache.aurora.scheduler.scheduling.RescheduleCalculator;
import org.apache.aurora.scheduler.state.SideEffect.Action;
import org.apache.aurora.scheduler.storage.Storage.MutableStoreProvider;
import org.apache.aurora.scheduler.storage.TaskStore;
import org.apache.mesos.v1.Protos.AgentID;
import org.slf4j.Logger;
import org.slf4j.LoggerFactory;

import static java.util.Objects.requireNonNull;

import static org.apache.aurora.common.base.MorePreconditions.checkNotBlank;
import static org.apache.aurora.gen.ScheduleStatus.ASSIGNED;
import static org.apache.aurora.gen.ScheduleStatus.INIT;
import static org.apache.aurora.gen.ScheduleStatus.PENDING;
import static org.apache.aurora.gen.ScheduleStatus.THROTTLED;
import static org.apache.aurora.scheduler.state.StateChangeResult.INVALID_CAS_STATE;
import static org.apache.aurora.scheduler.state.StateChangeResult.SUCCESS;

/**
 * Manager of all persistence-related operations for the scheduler.  Acts as a controller for
 * persisted state machine transitions, and their side-effects.
 */
public class StateManagerImpl implements StateManager {
  private static final Logger LOG = LoggerFactory.getLogger(StateManagerImpl.class);

  private final Clock clock;
  private final Driver driver;
  private final TaskIdGenerator taskIdGenerator;
  private final EventSink eventSink;
  private final RescheduleCalculator rescheduleCalculator;

  @Inject
  StateManagerImpl(
      final Clock clock,
      Driver driver,
      TaskIdGenerator taskIdGenerator,
      EventSink eventSink,
      RescheduleCalculator rescheduleCalculator) {

    this.clock = requireNonNull(clock);
    this.driver = requireNonNull(driver);
    this.taskIdGenerator = requireNonNull(taskIdGenerator);
    this.eventSink = requireNonNull(eventSink);
    this.rescheduleCalculator = requireNonNull(rescheduleCalculator);
  }

  private ScheduledTask createTask(int instanceId, TaskConfig template) {
    AssignedTask assigned = AssignedTask.builder()
        .setTaskId(taskIdGenerator.generate(template, instanceId))
        .setInstanceId(instanceId)
        .setTask(template)
        .build();
    return ScheduledTask.builder()
        .setStatus(INIT)
        .setAssignedTask(assigned)
        .build();
  }

  @Override
  public void insertPendingTasks(
      MutableStoreProvider storeProvider,
      final TaskConfig task,
      Set<Integer> instanceIds) {

    requireNonNull(storeProvider);
    requireNonNull(task);
    checkNotBlank(instanceIds);

    // Done outside the write transaction to minimize the work done inside a transaction.
    Set<ScheduledTask> scheduledTasks = FluentIterable.from(instanceIds)
        .transform(instanceId -> createTask(instanceId, task)).toSet();

    Iterable<ScheduledTask> collision = storeProvider.getTaskStore().fetchTasks(
        Query.instanceScoped(task.getJob(), instanceIds).active());

    if (!Iterables.isEmpty(collision)) {
      throw new IllegalArgumentException("Instance ID collision detected.");
    }

    storeProvider.getUnsafeTaskStore().saveTasks(scheduledTasks);

    for (ScheduledTask scheduledTask : scheduledTasks) {
      updateTaskAndExternalState(
          storeProvider.getUnsafeTaskStore(),
          Tasks.id(scheduledTask),
          Optional.of(scheduledTask),
          Optional.of(PENDING),
          Optional.absent());
    }
  }

  @Override
  public StateChangeResult changeState(
      MutableStoreProvider storeProvider,
      String taskId,
      Optional<ScheduleStatus> casState,
      final ScheduleStatus newState,
      final Optional<String> auditMessage) {

    return updateTaskAndExternalState(
        storeProvider.getUnsafeTaskStore(),
        casState,
        taskId,
        newState,
        auditMessage);
  }

  @Override
  public AssignedTask assignTask(
      MutableStoreProvider storeProvider,
      String taskId,
      String slaveHost,
      AgentID slaveId,
      Function<AssignedTask, AssignedTask> resourceAssigner) {

    checkNotBlank(taskId);
    checkNotBlank(slaveHost);
    requireNonNull(slaveId);
    requireNonNull(resourceAssigner);

    ScheduledTask mutated = storeProvider.getUnsafeTaskStore().mutateTask(taskId,
        task -> {
          ScheduledTask._Builder builder = task.mutate();
          builder.setAssignedTask(resourceAssigner.apply(task.getAssignedTask()));
          builder.mutableAssignedTask()
              .setSlaveHost(slaveHost)
              .setSlaveId(slaveId.getValue());
          return builder.build();
        }).get();

    StateChangeResult changeResult = updateTaskAndExternalState(
        storeProvider.getUnsafeTaskStore(),
        Optional.absent(),
        taskId,
        ASSIGNED,
        Optional.absent());

    Preconditions.checkState(
        changeResult == SUCCESS,
        "Attempt to assign task %s to %s failed",
        taskId,
        slaveHost);

    return mutated.getAssignedTask();
  }

  @VisibleForTesting
  static final Supplier<String> LOCAL_HOST_SUPPLIER = Suppliers.memoize(
      () -> {
        try {
          return InetAddress.getLocalHost().getHostName();
        } catch (UnknownHostException e) {
          LOG.error("Failed to get self hostname.");
          throw new RuntimeException(e);
        }
      });

  private StateChangeResult updateTaskAndExternalState(
      TaskStore.Mutable taskStore,
      Optional<ScheduleStatus> casState,
      String taskId,
      ScheduleStatus targetState,
      Optional<String> transitionMessage) {

    Optional<ScheduledTask> task = taskStore.fetchTask(taskId);

    // CAS operation fails if the task does not exist, or the states don't match.
    if (casState.isPresent()
        && (!task.isPresent() || casState.get() != task.get().getStatus())) {

      return INVALID_CAS_STATE;
    }

    return updateTaskAndExternalState(
        taskStore,
        taskId,
        task,
        Optional.of(targetState),
        transitionMessage);
  }

  private static final List<Action> ACTIONS_IN_ORDER = ImmutableList.of(
      Action.INCREMENT_FAILURES,
      Action.SAVE_STATE,
      Action.RESCHEDULE,
      Action.TRANSITION_TO_LOST,
      Action.KILL,
      Action.DELETE);

  static {
    // Sanity check to ensure no actions are missing.
    Preconditions.checkState(
        ImmutableSet.copyOf(ACTIONS_IN_ORDER).equals(ImmutableSet.copyOf(Action.values())),
        "Not all actions are included in ordering.");
  }

  // Actions are deliberately ordered to prevent things like deleting a task before rescheduling it
  // (thus losing the object to copy), or rescheduling a task before incrementing the failure count
  // (thus not carrying forward the failure increment).
  private static final Ordering<SideEffect> ACTION_ORDER =
      Ordering.explicit(ACTIONS_IN_ORDER).onResultOf(SideEffect::getAction);

  private StateChangeResult updateTaskAndExternalState(
      TaskStore.Mutable taskStore,
      String taskId,
      // Note: This argument should be used with caution.
      // This is because using the captured value within the storage operation below is
      // highly-risky, since it doesn't necessarily represent the value in storage.
      // As a result, it would be easy to accidentally clobber mutations.
      Optional<ScheduledTask> task,
      Optional<ScheduleStatus> targetState,
      Optional<String> transitionMessage) {

    if (task.isPresent()) {
      Preconditions.checkArgument(taskId.equals(task.get().getAssignedTask().getTaskId()));
    }

    List<PubsubEvent> events = Lists.newArrayList();

    TaskStateMachine stateMachine = task.isPresent()
        ? new TaskStateMachine(task.get())
        : new TaskStateMachine(taskId);

    TransitionResult result = stateMachine.updateState(targetState);

    for (SideEffect sideEffect : ACTION_ORDER.sortedCopy(result.getSideEffects())) {
      Optional<ScheduledTask> upToDateTask = taskStore.fetchTask(taskId);

      switch (sideEffect.getAction()) {
        case INCREMENT_FAILURES:
          taskStore.mutateTask(
              taskId,
              task1 -> task1.mutate().setFailureCount(task1.getFailureCount() + 1).build());
          break;

        case SAVE_STATE:
          Preconditions.checkState(
              upToDateTask.isPresent(),
              "Operation expected task %s to be present.",
              taskId);

          Optional<ScheduledTask> mutated = taskStore.mutateTask(taskId, task1 -> {
            ScheduledTask._Builder mutableTask = task1.mutate();
            mutableTask.setStatus(targetState.get());
<<<<<<< HEAD
            mutableTask.addToTaskEvents(TaskEvent.builder()
=======
            if (targetState.get() == ScheduleStatus.PARTITIONED) {
              mutableTask.setTimesPartitioned(mutableTask.getTimesPartitioned() + 1);
              // If we're moving to partitioned state, remove any existing partition transitions
              // in order to prevent the event history growing unbounded.
              mutableTask.setTaskEvents(compactPartitionEvents(mutableTask.getTaskEvents()));
            }
            mutableTask.addToTaskEvents(new TaskEvent()
>>>>>>> 0f3dc939
                .setTimestamp(clock.nowMillis())
                .setStatus(targetState.get())
                .setMessage(transitionMessage.orNull())
                .setScheduler(LOCAL_HOST_SUPPLIER.get())
                .build());
            return mutableTask.build();
          });
          events.add(TaskStateChange.transition(mutated.get(), stateMachine.getPreviousState()));
          break;

        case TRANSITION_TO_LOST:
          updateTaskAndExternalState(
              taskStore,
              Optional.absent(),
              taskId,
              ScheduleStatus.LOST,
              Optional.of("Action performed on partitioned task, marking as LOST."));
          break;

        case RESCHEDULE:
          Preconditions.checkState(
              upToDateTask.isPresent(),
              "Operation expected task %s to be present.",
              taskId);
          LOG.info("Task being rescheduled: " + taskId);

          ScheduleStatus newState;
          String auditMessage;
          long flapPenaltyMs = rescheduleCalculator.getFlappingPenaltyMs(upToDateTask.get());
          if (flapPenaltyMs > 0) {
            newState = THROTTLED;
            auditMessage =
                String.format("Rescheduled, penalized for %s ms for flapping", flapPenaltyMs);
          } else {
            newState = PENDING;
            auditMessage = "Rescheduled";
          }

          ScheduledTask newTask = createTask(
              upToDateTask.get().getAssignedTask().getInstanceId(),
              upToDateTask.get().getAssignedTask().getTask())
              .mutate()
              .setFailureCount(upToDateTask.get().getFailureCount())
              .setAncestorId(taskId)
              .build();
          taskStore.saveTasks(ImmutableSet.of(newTask));
          updateTaskAndExternalState(
              taskStore,
              Tasks.id(newTask),
              Optional.of(newTask),
              Optional.of(newState),
              Optional.of(auditMessage));
          break;

        case KILL:
          driver.killTask(taskId);
          break;

        case DELETE:
          Preconditions.checkState(
              upToDateTask.isPresent(),
              "Operation expected task %s to be present.",
              taskId);

          PubsubEvent.TasksDeleted event = createDeleteEvent(taskStore, ImmutableSet.of(taskId));
          taskStore.deleteTasks(
              event.getTasks().stream().map(Tasks::id).collect(Collectors.toSet()));
          events.add(event);
          break;

        default:
          throw new IllegalStateException("Unrecognized side-effect " + sideEffect.getAction());
      }
    }

    // Note (AURORA-138): Delaying events until after the write operation is somewhat futile, since
    // the state may actually not be written to durable store
    // (e.g. if this is a nested transaction). Ideally, Storage would add a facility to attach
    // side-effects that are performed after the outer-most transaction completes (meaning state
    // has been durably persisted).
    for (PubsubEvent event : events) {
      eventSink.post(event);
    }

    return result.getResult();
  }

  /*
   * Compact cyclical transitions into PARTITIONED into a single event in order to place an upper
   * bound on the number of task events for a task. We do not want to lose unique transitions.
   * So consider the following history:
   *
   *  ... ->  RUNNING -> PARTITIONED -> RUNNING -> PARTITIONED -> RUNNING -> PARTITIONED
   *
   * We'd want to compact this into a single RUNNING -> PARTITIONED where RUNNING is the first
   * occurence of RUNNING. But consider another example:
   *
   * ... -> RUNNING -> PARTITIONED -> RUNNING -> DRAINING -> PARTITIONED
   *
   * In this case, there is no compaction to be done because there is no cycle.
   */
  private List<TaskEvent> compactPartitionEvents(List<TaskEvent> taskEvents) {
    int size = taskEvents.size();
    // We only compact as we're transitioning into PARTITIONED. So cycles happen when the second
    // last event is PARTITIONED and the last and third last statuses are the same.
    if (size >= 3 && taskEvents.get(size - 2).getStatus().equals(ScheduleStatus.PARTITIONED)
        && taskEvents.get(size - 3).getStatus().equals(taskEvents.get(size - 1).getStatus())) {
      // Drop the last two elements off taskEvents.
      return taskEvents.subList(0, size - 2);
    }
    return taskEvents;
  }

  @Override
  public void deleteTasks(MutableStoreProvider storeProvider, final Set<String> taskIds) {
    TaskStore.Mutable taskStore = storeProvider.getUnsafeTaskStore();
    // Create a single event for all task deletions.
    PubsubEvent.TasksDeleted event = createDeleteEvent(taskStore, taskIds);

    taskStore.deleteTasks(event.getTasks().stream().map(Tasks::id).collect(Collectors.toSet()));

    eventSink.post(event);
  }

  private static PubsubEvent.TasksDeleted createDeleteEvent(
      TaskStore.Mutable taskStore,
      Set<String> taskIds) {

    return new PubsubEvent.TasksDeleted(
        ImmutableSet.copyOf(taskStore.fetchTasks(Query.taskScoped(taskIds))));
  }
}<|MERGE_RESOLUTION|>--- conflicted
+++ resolved
@@ -291,17 +291,13 @@
           Optional<ScheduledTask> mutated = taskStore.mutateTask(taskId, task1 -> {
             ScheduledTask._Builder mutableTask = task1.mutate();
             mutableTask.setStatus(targetState.get());
-<<<<<<< HEAD
-            mutableTask.addToTaskEvents(TaskEvent.builder()
-=======
             if (targetState.get() == ScheduleStatus.PARTITIONED) {
               mutableTask.setTimesPartitioned(mutableTask.getTimesPartitioned() + 1);
               // If we're moving to partitioned state, remove any existing partition transitions
               // in order to prevent the event history growing unbounded.
               mutableTask.setTaskEvents(compactPartitionEvents(mutableTask.getTaskEvents()));
             }
-            mutableTask.addToTaskEvents(new TaskEvent()
->>>>>>> 0f3dc939
+            mutableTask.addToTaskEvents(TaskEvent.builder()
                 .setTimestamp(clock.nowMillis())
                 .setStatus(targetState.get())
                 .setMessage(transitionMessage.orNull())
