/*
 * Licensed under the Apache License, Version 2.0 (the "License");
 * you may not use this file except in compliance with the License.
 * You may obtain a copy of the License at
 *
 *     http://www.apache.org/licenses/LICENSE-2.0
 *
 * Unless required by applicable law or agreed to in writing, software
 * distributed under the License is distributed on an "AS IS" BASIS,
 * WITHOUT WARRANTIES OR CONDITIONS OF ANY KIND, either express or implied.
 * See the License for the specific language governing permissions and
 * limitations under the License.
 */

namespace java org.apache.aurora.gen.storage
namespace py gen.apache.aurora.storage

include "api.thrift"

// Thrift object definitions for messages used for mesos storage.

// Ops that are direct representations of the data needed to perform local storage mutations.
struct SaveFrameworkId {
  1: string id
}

struct SaveCronJob {
  2: api.JobConfiguration jobConfig
}

struct RemoveJob {
  2: api.JobKey jobKey
}

struct SaveTasks {
  1: set<api.ScheduledTask> tasks
}

struct RemoveTasks {
  1: set<string> taskIds
}

struct SaveQuota {
  1: string role
  2: api.ResourceAggregate quota
}

struct RemoveQuota {
  1: string role
}

struct SaveHostAttributes {
  1: api.HostAttributes hostAttributes
}

struct SaveJobUpdate {
  1: api.JobUpdate jobUpdate
  // 2: deleted
  3: api.JobUpdateDetails details
}

struct RemoveJobUpdate {
  1: set<api.JobUpdateKey> keys
}

struct RemoveJobUpdates {
  1: set<api.JobUpdateKey> keys
}

struct StoredJobUpdateDetails {
  1: api.JobUpdateDetails details
  // 2: deleted
}

struct SaveJobUpdateEvent {
  1: api.JobUpdateEvent event
  3: api.JobUpdateKey key
}

struct SaveJobInstanceUpdateEvent {
  1: api.JobInstanceUpdateEvent event
  3: api.JobUpdateKey key
}

struct PruneJobUpdateHistory {
  1: i32 perJobRetainCount
  2: i64 historyPruneThresholdMs
}

union Op {
  1: SaveFrameworkId saveFrameworkId
  2: SaveCronJob saveCronJob
  5: RemoveJob removeJob
  6: SaveTasks saveTasks
  7: RemoveTasks removeTasks
  8: SaveQuota saveQuota
  9: RemoveQuota removeQuota
  10: SaveHostAttributes saveHostAttributes
  // 11: removed
  // 12: deleted
  // 13: deleted
  14: SaveJobUpdate saveJobUpdate
  15: SaveJobUpdateEvent saveJobUpdateEvent
  16: SaveJobInstanceUpdateEvent saveJobInstanceUpdateEvent
  17: PruneJobUpdateHistory pruneJobUpdateHistory
<<<<<<< HEAD
  18: RemoveJobUpdate removeJobUpdate
=======
  18: RemoveJobUpdates removeJobUpdate
>>>>>>> 284f40f5
}

// The current schema version ID.  This should be incremented each time the
// schema is changed, and support code for schema migrations should be added.
const i32 CURRENT_SCHEMA_VERSION = 1

// Represents a series of local storage mutations that should be applied in a single atomic
// transaction.
struct Transaction {
  1: list<Op> ops
  2: i32 schemaVersion
}

struct StoredCronJob {
  3: api.JobConfiguration jobConfiguration
}

struct SchedulerMetadata {
  1: string frameworkId
  8: map<string, string> details
}

struct QuotaConfiguration {
  1: string role
  2: api.ResourceAggregate quota
}

// Represents a complete snapshot of local storage data suitable for restoring the local storage
// system to its state at the time the snapshot was taken.
struct Snapshot {

  // The timestamp when the snapshot was made in milliseconds since the epoch.
  1: i64 timestamp

  3: set<api.HostAttributes> hostAttributes
  4: set<api.ScheduledTask> tasks
  5: set<StoredCronJob> cronJobs
  6: SchedulerMetadata schedulerMetadata
  8: set<QuotaConfiguration> quotaConfigurations
  // 9: deleted
  10: set<StoredJobUpdateDetails> jobUpdateDetails
  //11: removed
  //12: removed
}

// A message header that calls out the number of expected FrameChunks to follow to form a complete
// message.
struct FrameHeader {

  // The number of FrameChunks following this FrameHeader required to reconstitute its message.
  1: i32 chunkCount

  // The MD5 checksum over the binary blob that was chunked across chunkCount chunks to decompose
  // the message.
  2: binary checksum
}

// A chunk of binary data that can be assembled with others to reconstitute a fully framed message.
struct FrameChunk {
  2: binary data
}

// Frames form a series of LogEntries that can be re-assembled into a basic log entry type like a
// Snapshot.  The Frame protocol is that a single FrameHeader is followed by one or more FrameChunks
// that can be re-assembled to obtain the binary content of a basic log entry type.
//
// In the process of reading a Frame, invalid data should always be logged and skipped as it may
// represent a failed higher level transaction where a FrameHeader successfully appends but not all
// the chunks required to complete the full message frame successfully commit.  For example: if a
// Snaphsot is framed, it might break down into 1 FrameHeader followed by 5 FrameChunks.  It could
// be that the FrameHeader and 2 chunks get written successfully, but the 3rd and subsequent chunks
// fail to append.  In this case, the storage mechanism would throw to indicate a failed transaction
// at write-time leaving a partially framed message in the log stream that should be skipped over at
// read-time.
union Frame {
  1: FrameHeader header
  2: FrameChunk chunk
}

// A ScheduledTask with its assignedTask.task field set to null. Deserializers must fill in
// assignedTask.task with the TaskConfig identified by taskConfigId (which is an index into the
// DeduplicatedSnapshot's taskConfigs list).
struct DeduplicatedScheduledTask {
  1: api.ScheduledTask partialScheduledTask
  2: i32 taskConfigId
}

// A Snapshot that has had duplicate TaskConfig structs removed to save space. The
// partialSnapshot field is a normal Snapshot with the tasks field set to null. To create the
// full Snapshot deserializers must fill in this field with the result of recreating each
// partial task using the referenced entry in taskConfigs.
struct DeduplicatedSnapshot {
   // Snapshot with its tasks field unset.
   1: Snapshot partialSnapshot
   // ScheduledTasks that have had their assignedTask.task field replaced with an ID to save space.
   2: list<DeduplicatedScheduledTask> partialTasks
   // Ordered list of taskConfigs. The taskConfigId field of DeduplicatedScheduledTask is an index
   // into this.
   3: list<api.TaskConfig> taskConfigs
}

// A scheduler storage write-ahead log entry consisting of no-ops to skip over or else snapshots or
// transactions to apply.  Any entry type can also be chopped up into frames if the entry is too big
// for whatever reason.
union LogEntry {
  // The full state of the scheduler at some point-in-time. Transactions appearing before this
  // entry in the log can be ignored.
  1: Snapshot snapshot

  // An incremental update to apply to the scheduler storage.
  2: Transaction transaction

  // The value should be ignored - both true and false signal an equivalent no operation marker.
  3: bool noop;

  // A frame that can be reassembled with others to form a complete LogEntry.
  4: Frame frame

  // A LogEntry that is first serialized in the thrift binary format,
  // then compressed using the "deflate" compression format.
  // Deflated entries are expected to be un-framed.  They may be pieced together by multiple frames,
  // but the contents of the deflated entry should not be a Frame.
  5: binary deflatedEntry

  // The full state of the scheduler at some point-in-time, in a compact layout. Transactions
  // appearing before this entry in the log can be ignored.
  6: DeduplicatedSnapshot deduplicatedSnapshot
}
<|MERGE_RESOLUTION|>--- conflicted
+++ resolved
@@ -56,11 +56,6 @@
 struct SaveJobUpdate {
   1: api.JobUpdate jobUpdate
   // 2: deleted
-  3: api.JobUpdateDetails details
-}
-
-struct RemoveJobUpdate {
-  1: set<api.JobUpdateKey> keys
 }
 
 struct RemoveJobUpdates {
@@ -103,11 +98,7 @@
   15: SaveJobUpdateEvent saveJobUpdateEvent
   16: SaveJobInstanceUpdateEvent saveJobInstanceUpdateEvent
   17: PruneJobUpdateHistory pruneJobUpdateHistory
-<<<<<<< HEAD
-  18: RemoveJobUpdate removeJobUpdate
-=======
   18: RemoveJobUpdates removeJobUpdate
->>>>>>> 284f40f5
 }
 
 // The current schema version ID.  This should be incremented each time the
