--- conflicted
+++ resolved
@@ -165,10 +165,6 @@
 tasks.processResources.dependsOn(':ui:webpack')
 
 project(':commons') {
-<<<<<<< HEAD
-  apply plugin: 'net.morimekta.providence.gradle'
-=======
->>>>>>> 9e646ae5
   apply plugin: 'license'
   license {
     header rootProject.file('config/checkstyle/apache.header')
